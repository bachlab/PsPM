# Ignore different folders
ImportTestData
.bundle/
.jekyll-cache/
Gemfile
Gemfile.lock
_site/
vendor/

# Ignore all the temporary files
*.lyx~
*.m~
<<<<<<< HEAD
*.DS_Store
*.MATLABDriveTag
*.asv
=======

# Ignore all macOS files
*.DS_Store

# Ignore MATLAB sync files
*.asv
*.MATLABDriveTag
*.mat
>>>>>>> 1912ee97
<|MERGE_RESOLUTION|>--- conflicted
+++ resolved
@@ -10,11 +10,6 @@
 # Ignore all the temporary files
 *.lyx~
 *.m~
-<<<<<<< HEAD
-*.DS_Store
-*.MATLABDriveTag
-*.asv
-=======
 
 # Ignore all macOS files
 *.DS_Store
@@ -22,5 +17,4 @@
 # Ignore MATLAB sync files
 *.asv
 *.MATLABDriveTag
-*.mat
->>>>>>> 1912ee97
+*.mat