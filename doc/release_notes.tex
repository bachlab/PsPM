--- conflicted
+++ resolved
@@ -68,7 +68,7 @@
 framexleftmargin=1pt,
 frame=l}
 \renewcommand{\lstlistingname}{Listing}
-\title{PsPM Release Notes\\ ~\\ Version 6.1.1}
+\title{PsPM Release Notes\\ ~\\ Version 6.1.2}
 
 \begin{document}
 \maketitle
@@ -1096,11 +1096,7 @@
     	\item New document \textit{PsPM Reference} for checking the default values and restrictions of \texttt{options} fields.
     \end{itemize}
 
-<<<<<<< HEAD
-\section{Version 6.1.1}
-=======
 \section{PsPM Version 6.1.1}
->>>>>>> 69fbc0cf
 
 \subsection*{New features}
 \begin{itemize}
