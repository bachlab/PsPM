--- conflicted
+++ resolved
@@ -5,22 +5,6 @@
 don't merge these branches back to trunk. Therefore, it is sensible to create the
 release branch after making absolutely sure that no new stuff will be implemented.
 
-<<<<<<< HEAD
-- [x] Update version number & date in
-  - [x] `pspm_msg`
-  - [x] `pspm_quit`
-  - [x] `pspm.fig`: Load `pspm.fig` into MATLAB, update `fig.Children(9).String` and save back to `pspm.fig`
-  - [x] Manual and Developers Guide: front pages
-- [x] Make sure both manuals are updated
-- [x] Add release notes section of the new version to manual (at the end) and release_notes.tex
-- [x] Get the manual reviewed
-- [x] Create manual and dev guide PDFs using `lyx`
-- [x] Check if underscores and dashes are visible in newly added manual sections
-- [x] Create git branch
-- [x] Delete `.asv` files if there are any (?)
-- [x] Create zip of the new branch
-- [x] Make sure zip doesn't contain any svn related files. As a sanity check, the zip file
-=======
 - [ ] Update version number & date in
   - [ ] `pspm_msg`
   - [ ] `pspm_quit`
@@ -35,7 +19,6 @@
 - [ ] Delete `.asv` files if there are any (?)
 - [ ] Create zip of the new branch
 - [ ] Make sure zip doesn't contain any svn related files. As a sanity check, the zip file
->>>>>>> 397a44d2
 should be roughly the same size as the previous version zip files (maybe slightly larger but not much)
 - [ ] Create a release on GitHub
 - [ ] Upload zip to GitHub
