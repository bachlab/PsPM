--- conflicted
+++ resolved
@@ -103,11 +103,7 @@
 
 \begin_layout Standard
 \align center
-<<<<<<< HEAD
-Version 4.4.0
-=======
 Version 5.0.0
->>>>>>> 397a44d2
 \end_layout
 
 \begin_layout Standard
@@ -19397,16 +19393,6 @@
  to mm.
 \end_layout
 
-<<<<<<< HEAD
-\begin_layout Standard
-\begin_inset Separator plain
-\end_inset
-
-
-\end_layout
-
-=======
->>>>>>> 397a44d2
 \begin_layout Section
 PsPM Version 5.0.0
 \end_layout
@@ -19416,32 +19402,6 @@
 \end_layout
 
 \begin_layout Itemize
-<<<<<<< HEAD
-
-\family typewriter
-pspm_data_editor
-\family default
- supports loading in an epoch file, and 
-\family typewriter
-pspm_pp (pspm_simple_qa)
-\family default
- now supports an output file for the epochs of data that is filtered out.
-\end_layout
-
-\begin_layout Itemize
-
-\family typewriter
-pspm_convert_gaze_distance 
-\family default
-introduced to allow converting from distance units to degrees and scanpath
- speed.
- The accompanying GUI editor is availble under 'Gaze Convert' in the data
- processing section.
-\end_layout
-
-\begin_layout Itemize
-Add the posibility to select the flank in the 
-=======
 Allow 
 \family typewriter
 pspm_data_editor
@@ -19485,7 +19445,6 @@
 
 \begin_layout Itemize
 Add the possibility to select the flank in the 
->>>>>>> 397a44d2
 \family typewriter
 Import
 \family default
@@ -19493,11 +19452,7 @@
 \end_layout
 
 \begin_layout Itemize
-<<<<<<< HEAD
-Add the posibility to import DSV (delimiter separated values) as well as
-=======
 Add the possibility to import DSV (delimiter separated values) as well as
->>>>>>> 397a44d2
  CSV (comma separated values) data files.
 \end_layout
 
@@ -19506,13 +19461,8 @@
 \end_layout
 
 \begin_layout Itemize
-<<<<<<< HEAD
-The data convert functionality in tools is now split into the Gaze Convert
- and Pupil Size convert in Data preprocessing.
-=======
 Split the data convert functionality in tools into the 'Gaze Convert' and
  'Pupil Size convert' in the data preprocessing section.
->>>>>>> 397a44d2
 \end_layout
 
 \begin_layout Itemize
@@ -19557,11 +19507,7 @@
 \end_layout
 
 \begin_layout Itemize
-<<<<<<< HEAD
-DCM plot XTick is now scaled by sample rate.
-=======
 Scale DCM plot XTick by sample rate.
->>>>>>> 397a44d2
 \end_layout
 
 \begin_layout Itemize
@@ -19583,11 +19529,7 @@
 pspm_display
 \family default
  behaviour when user tries to load data with less channels than the data
-<<<<<<< HEAD
- he/she is curretly displaying.
-=======
  he/she is currently displaying.
->>>>>>> 397a44d2
 \end_layout
 
 \begin_layout Itemize
