classdef pspm_glm_test < matlab.unittest.TestCase
  % ● Description
  % unittest class for the pspm_glm function
  % PsPM TestEnvironment
  % ● Authorship
  % (C) 2014 Linus Rüttimann (University of Zurich)
  properties (TestParameter)
    shiftbf = {0, 5};
    norm = {0, 1};
    cutoff = {0, .5, .95};
    nan_percent = {0,.25,.5,.75,.95};
  end
  methods (Test)
    function invalid_input(this)
<<<<<<< HEAD
      options = struct('overwrite', 1);
=======
      options = struct();
>>>>>>> c5762d39
      %missing input
      this.verifyWarning(@()pspm_glm(), 'ID:invalid_input');
      model.datafile = 'infile';
      model.modelfile = 'outfile';
      model.timing = 'foo';
      this.verifyWarning(@()pspm_glm(model, options), 'ID:invalid_input');
      %faulty input
      model.timeunits = 'foo';
      this.verifyWarning(@()pspm_glm(model, options), 'ID:invalid_input');
      model.timeunits = 'seconds';
      model.timing = zeros(10,2);
      this.verifyWarning(@()pspm_glm(model, options), 'ID:invalid_input');
      model.timing = struct('names', {{'foo'}}, 'onsets', {{1}});
      %modelspec
      model.modelspec = 'foo';
      this.verifyWarning(@()pspm_glm(model, options), 'ID:invalid_input');
      model.modelspec = 'scr';
      %channel
      model.channel = 'foo';
      this.verifyWarning(@()pspm_glm(model, options), 'ID:invalid_input');
      model.channel = 1;
      %normalisation
      model.norm = 'no';
      this.verifyWarning(@()pspm_glm(model, options), 'ID:invalid_input');
      model.norm = 1;
      %files
      model.datafile = {'f1', 'f2'};
      model.timing = 'f3';
      this.verifyWarning(@()pspm_glm(model, options), 'ID:number_of_elements_dont_match');
      %generate testdata
      pspm_tf = 'testfile489423.mat';
      mcond_tf = 'testfile687514.mat';
      names = {'condition a', 'condition b'};
      onsets = {[1 2 3], [4 5 6]};
      save(mcond_tf, 'names', 'onsets');
      clear names onsets
      channels{1}.chantype = 'scr';
      channels{2}.chantype = 'marker';
      pspm_testdata_gen(channels, 10, pspm_tf);
      model.timing = mcond_tf;
      model.datafile = pspm_tf;
      %filter
      model.filter.direction = 'uni';
      model.filter.sr = 200;
      model.filter.lpfreq = 100;
      model.filter.lporder = 1;
      model.filter.hpfreq = 20;
      model.filter.hporder = 1;
      model.filter.down = 'bla';
      this.verifyWarning(@()pspm_glm(model, options), 'ID:invalid_input'); %filt.down is not numeric
      model.filter.down = 50;
      %basis functions
      model.bf.fhandle = 'foohandle';
      this.verifyWarning(@()pspm_glm(model, options), 'ID:invalid_fhandle');
      model = rmfield(model,'bf');
      %missing values
      model.missing.foo = [];
      this.verifyWarning(@()pspm_glm(model, options), 'ID:invalid_input');
      model = rmfield(model, 'missing');
      model.missing = {'n1','n2'};
      this.verifyWarning(@()pspm_glm(model, options), 'ID:number_of_elements_dont_match');
      model.missing = ones(5,2);
      %nuisance regressors
      model.nuisance.foo = [];
      this.verifyWarning(@()pspm_glm(model, options), 'ID:invalid_input');
      model = rmfield(model, 'nuisance');
      model.nuisance = {'n1','n2'};
      this.verifyWarning(@()pspm_glm(model, options), 'ID:number_of_elements_dont_match');
      nuisance_tf = 'testdatafile867643.mat';
      model.nuisance = nuisance_tf;
      foovar = 3;
      save(nuisance_tf, 'foovar');
      this.verifyWarning(@()pspm_glm(model, options), 'ID:invalid_file_type');
      R = ones(10,2);
      save(nuisance_tf, 'R');
      this.verifyWarning(@()pspm_glm(model, options), 'ID:number_of_elements_dont_match');
      %delete testdata
      delete(pspm_tf);
      delete(mcond_tf);
      delete(nuisance_tf);
    end
    function glm = test1(this, shiftbf, norm)
      %test pspm_glm with only kronecker delta function as basis
      %function
      cond1_pmod2 = 1;
      cond1_pmod1 = 1;
      cond1 = 1;
      offset = 0;
      sr = 100;
      duration = 10+shiftbf;
      model.norm = norm;
      model.modelfile = 'testdatafile987654.mat';
      model.datafile = 'testdatafile897654.mat';
      model.timeunits = 'seconds';
      model.filter = struct('lpfreq', 'none', 'lporder', 1,  ...
        'hpfreq', 'none', 'hporder', 1, ...
        'down', sr, ...
        'direction', 'uni');
      model.bf.fhandle = @(td) pspm_glm_test.kron_delta(td,duration,0,0,shiftbf);
      %test 1
      model.timing.names{1} = 'condition a';
      model.timing.onsets{1} = [1 2 3 5 7]';
      Y = pspm_glm_test.testdata_gen(model.timing.onsets{1}, cond1, offset, 0,  sr, duration);
      pspm_glm_test.save_datafile(Y, sr, duration, model.datafile);
      % correct out shiftbf
      model.timing.onsets{1} = model.timing.onsets{1} + shiftbf;
      expected = [cond1 offset]';
      if norm
        expected = expected * ((1-mean(Y))/std(Y));
      end
      glm{1} = this.test_stats(model, expected, 'Test 1.1.1.1.1.1 (no pmods)');
      %delete testdata
      delete(model.datafile);
      delete(model.modelfile);
      %test 2
      model.timing.pmod.name{1} = 'pmod 1';
      pmod1 = [-2 -1 0 1 2];
      model.timing.pmod.param{1} = (pmod1-mean(pmod1))/std(pmod1);
      model.timing.onsets{1} = [1 2 3 5 7]';
      Y = Y + pspm_glm_test.testdata_gen(model.timing.onsets{1}, cond1_pmod1 *  model.timing.pmod.param{1} , 0, 0,  sr, duration);
      pspm_glm_test.save_datafile(Y, sr, duration, model.datafile);
      % correct out shiftbf
      model.timing.onsets{1} = model.timing.onsets{1} + shiftbf;
      expected = [cond1 cond1_pmod1 offset]';
      if norm
        expected = expected * ((1-mean(Y))/std(Y));
      end
      glm{2} = this.test_stats(model, expected, 'Test 1.1.1.1.1.2 (one orthogonal pmod)');
      %delete testdata
      delete(model.datafile);
      delete(model.modelfile);
      %test 3
      model.timing.pmod.name{2} = 'pmod 2';
      pmod2 = [1 2 0 2 1];
      model.timing.pmod.param{2} = (pmod2-mean(pmod2))/std(pmod2); %orthogonal to param 1
      model.timing.onsets{1} = [1 2 3 5 7]';
      Y = Y + pspm_glm_test.testdata_gen(model.timing.onsets{1}, cond1_pmod2 *  model.timing.pmod.param{2} , 0, 0,  sr, duration);
      pspm_glm_test.save_datafile(Y, sr, duration, model.datafile);
      % correct out shiftbf
      model.timing.onsets{1} = model.timing.onsets{1} + shiftbf;
      expected = [cond1 cond1_pmod1 cond1_pmod2 offset]';
      if norm
        expected = expected * ((1-mean(Y))/std(Y));
      end
      glm{3} = this.test_stats(model, expected, 'Test 1.1.1.1.1.3 (two orthogonal pmods)');
      %delete testdata
      delete(model.datafile);
      delete(model.modelfile);
    end
    function glm = test2(this, shiftbf, norm)
      %test pspm_glm with only kronecker delta function as basis
      %function
      cond2_pmod2 = 1;
      cond2_pmod1 = 1;
      cond1_pmod1 = 1;
      cond2 = 1;
      cond1 = 1;
      offset = 0;
      sr = 100;
      duration = 10+shiftbf;
      model.norm = norm;
      model.modelfile = 'testdatafile987654.mat';
      model.datafile = 'testdatafile897654.mat';
      model.timeunits = 'seconds';
      model.filter = struct('lpfreq', 'none', 'lporder', 1,  ...
        'hpfreq', 'none', 'hporder', 1, ...
        'down', sr, ...
        'direction', 'uni');
      model.bf.fhandle = @(td) pspm_glm_test.kron_delta(td,duration,0,0,shiftbf);
      %test 1
      model.timing.names{1} = 'condition a';
      model.timing.onsets{1} = [1 2 3 5 7]';
      model.timing.names{2} = 'condition b';
      model.timing.onsets{2} = [1.5 2.5 4 8]';
      Y = pspm_glm_test.testdata_gen(model.timing.onsets{1}, cond1, offset, 0,  sr, duration) + pspm_glm_test.testdata_gen(model.timing.onsets{2}, cond2, 0, 0,  sr, duration);
      pspm_glm_test.save_datafile(Y, sr, duration, model.datafile);
      % correct out shiftbf
      model.timing.onsets{1} = model.timing.onsets{1} + shiftbf;
      model.timing.onsets{2} = model.timing.onsets{2} + shiftbf;
      expected = [cond1 cond2 offset]';
      if norm
        expected = expected * ((1-mean(Y))/std(Y));
      end
      glm{1} = this.test_stats(model, expected, 'Test 1.1.1.1.2.1 (two cond, no pmods)');
      %delete testdata
      delete(model.datafile);
      delete(model.modelfile);
      %test 2
      model.timing.pmod(2).name{1} = 'pmod 2.1';
      pmod = [-1 0 0 1];
      model.timing.pmod(2).param{1} = (pmod-mean(pmod))/std(pmod);
      model.timing.onsets{2} = [1.5 2.5 4 8]';
      model.timing.onsets{1} = [1 2 3 5 7]';
      Y = Y + pspm_glm_test.testdata_gen(model.timing.onsets{2}, cond2_pmod1 *  model.timing.pmod(2).param{1} , 0, 0,  sr, duration);
      pspm_glm_test.save_datafile(Y, sr, duration, model.datafile);
      % correct out shiftbf
      model.timing.onsets{1} = model.timing.onsets{1} + shiftbf;
      model.timing.onsets{2} = model.timing.onsets{2} + shiftbf;
      expected = [cond1 cond2 cond2_pmod1 offset]';
      if norm
        expected = expected * ((1-mean(Y))/std(Y));
      end
      glm{2} = this.test_stats(model, expected, 'Test 1.1.1.1.2.2 (2 cond, 1. cond: no pmod, 2. cond: 1 pmod)');
      %delete testdata
      delete(model.datafile);
      delete(model.modelfile);
      %test 3
      model.timing.pmod(1).name{1} = 'pmod 1.1';
      pmod2 = [1 2 0 2 1];
      model.timing.pmod(1).param{1} = (pmod2-mean(pmod2))/std(pmod2); %orthogonal to param 1
      model.timing.onsets{2} = [1.5 2.5 4 8]';
      model.timing.onsets{1} = [1 2 3 5 7]';
      Y = Y + pspm_glm_test.testdata_gen(model.timing.onsets{1}, cond1_pmod1 *  model.timing.pmod(1).param{1} , 0, 0,  sr, duration);
      model.timing.pmod(2).name{2} = 'pmod 2.2';
      pmod = [1 -2 2 1];
      model.timing.pmod(2).param{2} = (pmod-mean(pmod))/std(pmod);
      Y = Y + pspm_glm_test.testdata_gen(model.timing.onsets{2}, cond2_pmod2 *  model.timing.pmod(2).param{2} , 0, 0,  sr, duration);
      pspm_glm_test.save_datafile(Y, sr, duration, model.datafile);
      % correct out shiftbf
      model.timing.onsets{1} = model.timing.onsets{1} + shiftbf;
      model.timing.onsets{2} = model.timing.onsets{2} + shiftbf;
      expected = [cond1, cond1_pmod1, cond2, cond2_pmod1, cond2_pmod2, offset]';
      if norm
        expected = expected * ((1-mean(Y))/std(Y));
      end
      glm{3} = this.test_stats(model, expected, 'Test 1.1.1.1.2.3 (2 cond, 1. cond: 1 pmod, 2. cond: 2 pmod)');
      %delete testdata
      delete(model.datafile);
      delete(model.modelfile);
    end
    function glm = test3(this, shiftbf, norm)
      %test pspm_glm with only kronecker delta function as basis
      %function
      nuis2 = 1;
      nuis1 = 1;
      cond1 = 1;
      offset = 0;
      sr = 100;
      duration = 10+shiftbf;
      model.norm = norm;
      model.modelfile = 'testdatafile987654.mat';
      model.datafile = 'testdatafile897654.mat';
      model.timeunits = 'seconds';
      model.filter = struct('lpfreq', 'none', 'lporder', 1,  ...
        'hpfreq', 'none', 'hporder', 1, ...
        'down', sr, ...
        'direction', 'uni');
      model.bf.fhandle = @(td) pspm_glm_test.kron_delta(td,duration,0,0,shiftbf);
      %test 1
      model.timing.names{1} = 'condition a';
      model.timing.onsets{1} = [1 2 3 5 7]';
      Y = pspm_glm_test.testdata_gen(model.timing.onsets{1}, cond1, offset, 0,  sr, duration);
      model.nuisance = 'testdatafile8798.mat';
      t = (sr^-1:sr^-1:duration)';
      R = [sin(2*pi*t),cos(2*pi*t)];
      save(model.nuisance,'R')
      Y = Y + nuis1 * R(:,1);
      Y = Y + nuis2 * R(:,2);
      pspm_glm_test.save_datafile(Y, sr, duration, model.datafile);
      % correct out shiftbf
      model.timing.onsets{1} = model.timing.onsets{1} + shiftbf;
      expected = [cond1 nuis1 nuis2 offset]';
      if norm
        expected = expected * ((1-mean(Y))/std(Y));
      end
      glm{1} = this.test_stats(model, expected, 'Test 1.1.1.2 (1 cond, 2 nuisance)');
      %delete testdata
      delete(model.datafile);
      delete(model.modelfile);
      delete(model.nuisance);
    end
    function glm = test4(this, shiftbf, norm)
      %test pspm_glm with only kronecker delta function as basis
      %function
      cond1 = 1;
      offset2 = 0;
      offset1 = 0;
      sr = 100;
      duration = 10+ shiftbf;
      model.norm = norm;
      model.modelfile = 'testdatafile987654.mat';
      model.datafile{1} = 'testdatafile897654.mat';
      model.datafile{2} = 'testdatafile897655.mat';
      model.filter = struct('lpfreq', 'none', 'lporder', 1,  ...
        'hpfreq', 'none', 'hporder', 1, ...
        'down', sr, ...
        'direction', 'uni');
      model.bf.fhandle = @(td) pspm_glm_test.kron_delta(td,duration,0,0,shiftbf);
      model.timing{1}.names{1} = 'condition a';
      model.timing{1}.onsets{1} = [1 2 3 5 7]';
      model.timing{2}.names{1} = 'condition a';
      model.timing{2}.onsets{1} = [1 2 3 5 7]';
      Y1 = pspm_glm_test.testdata_gen(model.timing{1}.onsets{1}, cond1, offset1, 0,  sr, duration);
      pspm_glm_test.save_datafile(Y1, sr, duration, model.datafile{1}, model.timing{1}.onsets{1});
      Y2 = pspm_glm_test.testdata_gen(model.timing{2}.onsets{1}, cond1, offset2, 0,  sr, duration);
      pspm_glm_test.save_datafile(Y2, sr, duration, model.datafile{2} , model.timing{2}.onsets{1});
      % correct out shiftbf
      model.timing{1}.onsets{1} = model.timing{1}.onsets{1} + shiftbf;
      model.timing{2}.onsets{1} = model.timing{2}.onsets{1} + shiftbf;
      %test 1
      model.timeunits = 'seconds';
      expected = [cond1 offset1 offset2]';
      if norm
        expected = expected * ((1-mean([Y1,Y2]))/std([Y1,Y2]));
      end
      glm{1} = this.test_stats(model, expected, 'Test 1.1.2.1 (2 sessions, 1 cond, tu: seconds)');
      %delete testdata
      delete(model.modelfile);
      %test 2
      model.timeunits = 'samples';
      model.timing{1}.onsets{1} = sr * model.timing{1}.onsets{1};
      model.timing{2}.onsets{1} = sr * model.timing{2}.onsets{1};
      expected = [cond1 offset1 offset2]';
      if norm
        expected = expected * ((1-mean([Y1,Y2]))/std([Y1,Y2]));
      end
      glm{2} = this.test_stats(model, expected, 'Test 1.1.2.2 (2 sessions, 1 cond, tu: samples)');
      %delete testdata
      delete(model.modelfile);
      %test 3
      model.timeunits = 'markers';
      model.timing{1}.onsets{1} = [1 2 3 4 5];
      model.timing{2}.onsets{1} = [1 2 3 4 5];
      expected = [cond1 offset1 offset2]';
      if norm
        expected = expected * ((1-mean([Y1,Y2]))/std([Y1,Y2]));
      end
      glm{3} = this.test_stats(model, expected, 'Test 1.1.2.3 (2 sessions, 1 cond, tu: markers)');
      %delete testdata
      delete(model.datafile{1});
      delete(model.datafile{2});
      delete(model.modelfile);
    end
    function glm = test5(this, shiftbf, norm)
      %test pspm_glm with only kronecker delta function as basis
      %function
      bf2 = 1;
      bf1 = 1;
      offset = 0;
      sr = 100;
      duration = 10 + shiftbf;
      model.norm = norm;
      model.modelfile = 'testdatafile987654.mat';
      model.datafile = 'testdatafile897654.mat';
      model.timeunits = 'seconds';
      model.filter = struct('lpfreq', 'none', 'lporder', 1,  ...
        'hpfreq', 'none', 'hporder', 1, ...
        'down', sr, ...
        'direction', 'uni');
      model.bf.fhandle = @(td) pspm_glm_test.kron_delta(td,duration,[0 1],0,shiftbf);
      model.timing.names{1} = 'condition a';
      model.timing.onsets{1} = [1 3 5 7]';
      Y = pspm_glm_test.testdata_gen(model.timing.onsets{1}, bf1, offset, 0,  sr, duration) + pspm_glm_test.testdata_gen(model.timing.onsets{1} + 1, bf2, 0, 0,  sr, duration);
      %test 1
      pspm_glm_test.save_datafile(Y, sr, duration, model.datafile);
      % correct out shiftbf
      model.timing.onsets{1} = model.timing.onsets{1}+shiftbf;
      expected = [bf1 bf2 offset]';
      if norm
        expected = expected * ((1-mean(Y))/std(Y));
      end
      glm{1} = this.test_stats(model, expected, 'Test 1.2.1 (2 bf)');
      %delete testdata
      delete(model.modelfile);
      %test 2
      model.missing = [1.5 2.5; 4.2 5.2];
      model.timing.onsets{1} = [1 3 5 7]';
      pspm_glm_test.save_datafile(Y, sr, duration, model.datafile);
      % correct out shiftbf
      model.timing.onsets{1} = model.timing.onsets{1}+shiftbf;
      expected = [bf1 bf2 offset]';
      if norm
        expected = expected * ((1-mean(Y))/std(Y));
      end
      glm{2} = this.test_stats(model, expected, 'Test 1.2.2 (2bf, missing)');
      %delete testdata
      delete(model.datafile);
      delete(model.modelfile);
    end
    function glm = test6(this)
      model.modelfile = 'testdatafile987654.mat';
      model.datafile{1} = 'testdatafile897654.mat';
      model.datafile{2} = 'testdatafile897655.mat';
      model.timing{1} = 'testdatafile8597657.mat';
      model.timing{2} = 'testdatafile8597658.mat';
      model.timeunits = 'seconds';
      model.filter = struct('lpfreq', 50, 'lporder', 1,  ...
        'hpfreq', 10, 'hporder', 1, ...
        'down', 100, ...
        'direction', 'uni');
      timing1.names{1} = 'cond a';
      timing1.onsets{1} = [1 3 5 7]';
      timing1.duration{1} = 0.1;
      timing1.pmod(1).name{1} = 'pmod a1';
      timing1.pmod(1).param{1} = [2 1 5 7]';
      timing1.pmod(1).poly{1} = 2;
      timing1.pmod(1).name{2} = 'pmod a2';
      timing1.pmod(1).param{2} = [1 1.5 9 8]';
      timing1.pmod(1).poly{2} = 3;
      timing1.names{2} = 'cond b';
      timing1.onsets{2} = [1.5 3.1 4 5.6 7 9]';
      timing2.names{1} = 'cond a';
      timing2.onsets{1} = [1 3 5 7]';
      timing2.duration{1} = 0.1;
      timing2.pmod(1).name{1} = 'pmod a1';
      timing2.pmod(1).param{1} = [2 1 5 7]';
      timing2.pmod(1).poly{1} = 2;
      timing2.pmod(1).name{2} = 'pmod a2';
      timing2.pmod(1).param{2} = [1 1.5 9 8]';
      timing2.pmod(1).poly{2} = 3;
      timing2.names{2} = 'cond b';
      timing2.onsets{2} = [1 4 6 7.5 8]';
      save(model.timing{1}, '-struct', 'timing1');
      save(model.timing{2}, '-struct', 'timing2');
      Y1 = rand(200*10,1);
      pspm_glm_test.save_datafile(Y1, 200, 10, model.datafile{1});
      Y2 = rand(200*10,1);
      pspm_glm_test.save_datafile(Y2, 200, 10, model.datafile{2});
      glm = pspm_glm(model, struct());
      %tests
      exptected_number_of_stats = 16;
      this.verifyEqual(length(glm.stats),exptected_number_of_stats, sprintf('test6: glm.stats does not have the expected number (%i) of elements', exptected_number_of_stats));
      this.verifyEqual(length(glm.names),exptected_number_of_stats, sprintf('test6: glm.names does not have the same number of elements as glm.stats'));
      %delete files
      delete(model.modelfile);
      delete(model.datafile{1});
      delete(model.datafile{2});
      delete(model.timing{1});
      delete(model.timing{2});
    end
  end
  methods(Test, ParameterCombination='exhaustive')
    function glm = test_extract_missing(this, cutoff, nan_percent)
      bf1 = 1;
      offset = 0;
      sr = 100;
      duration = 200;
      segment_length = 10-1/sr;
      model.modelfile = 'test_extract_missing_model.mat';
      model.datafile = 'test_extract_missing_data.mat';
      model.timeunits = 'seconds';
      model.filter = struct(...
        'lpfreq', 'none', 'lporder', 1,  ...
        'hpfreq', 'none', 'hporder', 1, ...
        'down', sr,'direction', 'uni');
      model.bf.fhandle = @(td) pspm_glm_test.kron_delta(td,duration,[0 1],0,0);
      model.timing.names{1} = 'cond_a';
      model.timing.onsets{1} = [10 40 70 100]';
      model.timing.names{2} = 'cond_b';
      model.timing.onsets{2} = [20 50 80 110]';
      model.timing.names{3} = 'cond_c';
      model.timing.onsets{3} = [30 60 90 120]';
      Y1 = pspm_glm_test.testdata_gen(model.timing.onsets{1}, bf1, offset, 0,  sr, duration);
      Y2 = pspm_glm_test.testdata_gen(model.timing.onsets{2}, bf1, offset, 0,  sr, duration);
      Y3 = pspm_glm_test.testdata_gen(model.timing.onsets{3}, bf1, offset, 0,  sr, duration);
      Y =Y1 + Y2 +Y3;
      if nan_percent >0
        nr_samples = size(Y,1);
        nr_nan_toadd = round(nan_percent *  nr_samples);
        idx_replace = randsample(nr_samples, nr_nan_toadd);
        Y(idx_replace) = NaN;
        new_nan_percent = sum(isnan(Y))/nr_samples * 100;
      else
        new_nan_percent = nan_percent * 100;
      end
      %t
      pspm_glm_test.save_datafile(Y, sr, duration, model.datafile);
      % test
      glm = pspm_glm(model, struct('exclude_missing', struct('segment_length',segment_length,'cutoff',cutoff), 'overwrite', 1));
      exptected_number_of_conditions = 3;
      this.verifyEqual(length(glm.stats_missing),exptected_number_of_conditions, sprintf('test_extract_missing: glm.stats_missing does not have the expected number (%i) of elements', exptected_number_of_conditions));
      this.verifyEqual(length(glm.stats_exclude),exptected_number_of_conditions, sprintf('test_extract_missing: glm.stats_exclude does not have the expected number (%i) of elements', exptected_number_of_conditions));
      this.verifyTrue((abs(mean(glm.stats_missing)-new_nan_percent) < 1), sprintf('test_extract_missing: mean of glm.stats_missing (%i) does not correspond to expected nan_percentage (%i)', mean(glm.stats_missing), new_nan_percent));
      check_values = glm.stats_missing > cutoff;
      this.verifyTrue(all(glm.stats_exclude == check_values), sprintf('test_extract_missing: glm.stats_exclude does not exclude the right conditions'));
      % clean up
      delete(model.datafile);
      delete(model.modelfile);
    end
  end
  methods
    %this function does the actual tests for test 1 to 5
    function glm = test_stats(this, model, expected_stats, test_name)
      % update known files
      rehash;
      %call pspm_glm
      options = struct('marker_chan_num', 'marker');
      glm = pspm_glm(model, options);
      %check if output is equal the timing
      actual = glm.stats;
      this.verifyEqual(length(actual),length(expected_stats), sprintf('%s: glm.stats does not have the expected number (%i) of elements', test_name, length(expected_stats)));
      this.verifyEqual(length(glm.names),length(actual), sprintf('%s: glm.names does not have the same number of elements as glm.stats', test_name));
      this.report(actual, expected_stats, glm.names, test_name);
      err = norm(actual - expected_stats)/norm(expected_stats);
      tol = 0.01;
      this.verifyLessThanOrEqual(err,0.01, sprintf('%s: The relative error is greater than %2.2f%%', test_name, tol*100));
    end
  end
  methods (Static)
    %kronecker delta basis function
    function [y, x] = kron_delta(td,d,tau, zero_padding, shift)
      % td: sample interval
      % d: duration
      % tau: amount of columns (amount of rows: floor(d/td)
      if nargin < 5, shift = 0; end
      if nargin < 4, zero_padding = 0; end
      if nargin < 3, tau = 0; end
      if nargin < 2, d = 10; end
      y = zeros(floor(d/td)+1,length(tau));
      x = -shift:td:d-shift;
      for i=1:length(tau)
        y(floor(tau(i)/td)+1,i) = 1;
      end
      if zero_padding == 1
        y = [zeros(floor(d/td),1);y];
      end
    end
    %returns a signal vector with signal(onsets) = scal + offset and
    %signal = offset everywhere else
    function signal = testdata_gen(onsets, scal, offset,  onsets_duration, sr, duration)
      if nargin < 6, duration = 10; end
      if nargin < 5, sr = 100; end
      if nargin < 4
        onsets_duration = zeros(size(onsets));
      elseif isscalar(onsets_duration)
        onsets_duration = onsets_duration .* ones(size(onsets));
      end
      if nargin < 3, offset = 0; end
      if nargin < 2
        scal = ones(size(onsets));
      elseif isscalar(scal)
        scal = scal .* ones(size(onsets));
      end
      signal = zeros(sr*duration,1);
      for i = 1:length(onsets)
        signal(floor(onsets(i)*sr):floor((onsets(i)+onsets_duration(i))*sr)) = scal(i);
      end
      signal = signal + offset;
    end
    %saves a datavector to a file
    function save_datafile(Y, sr, duration, fn, onsets)
      infos.duration = duration;
      data{1}.data = Y;
      data{1}.header.sr = sr;
      data{1}.header.chantype = 'scr';
      data{1}.header.units = 'unknown';
      if nargin > 4
        data{2}.data = onsets;
        data{2}.header.sr = 1;
        data{2}.header.chantype = 'marker';
        data{2}.header.units = 'events';
      end
      save(fn, 'data', 'infos');
    end
    %displays the expected and actual stats (is beeing used in test 1
    %to 5
    function report(actual, expected, names, header)
      if nargin==4
        fprintf('\n<strong>%s:</strong>\n', header);
      end
      fprintf('\n');
      fprintf('%28s\t|\tactual\t\texpected\n','stats');
      fprintf('--------------------------------|---------------------------\n');
      for i=1:length(actual)
        fprintf('%30s\t|\t%f\t%f\n',names{i},actual(i), expected(i))
      end
      err = norm(actual - expected)/norm(expected);
      fprintf('\nrelative error: %2.2f%%\n\n', err *100);
    end
  end
end<|MERGE_RESOLUTION|>--- conflicted
+++ resolved
@@ -12,11 +12,7 @@
   end
   methods (Test)
     function invalid_input(this)
-<<<<<<< HEAD
-      options = struct('overwrite', 1);
-=======
       options = struct();
->>>>>>> c5762d39
       %missing input
       this.verifyWarning(@()pspm_glm(), 'ID:invalid_input');
       model.datafile = 'infile';
@@ -485,7 +481,7 @@
       %t
       pspm_glm_test.save_datafile(Y, sr, duration, model.datafile);
       % test
-      glm = pspm_glm(model, struct('exclude_missing', struct('segment_length',segment_length,'cutoff',cutoff), 'overwrite', 1));
+      glm = pspm_glm(model, struct('exclude_missing', struct('segment_length',segment_length,'cutoff',cutoff)));
       exptected_number_of_conditions = 3;
       this.verifyEqual(length(glm.stats_missing),exptected_number_of_conditions, sprintf('test_extract_missing: glm.stats_missing does not have the expected number (%i) of elements', exptected_number_of_conditions));
       this.verifyEqual(length(glm.stats_exclude),exptected_number_of_conditions, sprintf('test_extract_missing: glm.stats_exclude does not have the expected number (%i) of elements', exptected_number_of_conditions));
