classdef pspm_load1_test < matlab.unittest.TestCase
  % ● Description
  % unittest class for the pspm_load1 function
  % ● Authorship
  % (C) 2015 Tobias Moser (University of Zurich)
  properties (Constant)
    % define testfile name
    fn = 'testdata_load1.mat';
  end
  properties
    modelfiles = {};
    dummyfiles = {};
    dummy_fn = '';
    defaults;
  end
  methods(TestClassSetup)
    function generate_testdata(this)
      % ensure pspm_init values are set
      global settings;
      if isempty(settings), pspm_init; end
      this.defaults = settings;
      % generate aquisition data
      c{1}.chantype = 'scr';
      c{2}.chantype = 'hb';
      pspm_testdata_gen(c, 100, this.fn);
      % generate model data
      model.datafile = this.fn;
      model.timeunits = 'seconds';
      for i = 1:length(settings.first)
        if ~strcmpi(settings.first{i},'pfm')
          mbn = ['model_', settings.first{i}];
          fn_ok = false;
          j = 0;
          while fn_ok == false
            mfn = [mbn, num2str(j), '.mat'];
            if exist(mfn, 'file') == false, fn_ok = true; end
            j = j+1;
          end
          j = j-1;
          dfn = ['dummy_',settings.first{i}, num2str(j), '.mat'];
          switch settings.first{i}
            case 'glm'
              model.timing{1}.names = {'a';'b';'c'};
              model.timing{1}.onsets = {[10, 20, 30], ...
                [15, 25, 35], [18, 28, 38]};
            otherwise
              model.timing{1} = [10,20; 23,38; 40,70;];
              model.condition{1}.name = {'a';'b'};
              model.condition{1}.index = [1;2];
          end
          model.modelfile = mfn;
          this.modelfiles{i} = mfn;
          this.dummyfiles{i} = dfn;
          fh = str2func(['pspm_', settings.first{i}]);
<<<<<<< HEAD
          options = struct('overwrite', 1);
=======
          options = struct();
          options.overwrite = 1;
>>>>>>> aa13ee9b
          fh(model, options);
          copyfile(this.modelfiles{i}, this.dummyfiles{i});
        end
      end
    end
  end
  methods(TestClassTeardown)
    function remove_testdata(this)
      % Remove Testdata
      if exist(pspm_load1_test.fn, 'file')
        delete(pspm_load1_test.fn);
      end
      for i=1:numel(this.modelfiles)
        if exist(this.modelfiles{i}, 'file'), delete(this.modelfiles{i}); end;
      end
      for i=1:numel(this.dummyfiles)
        if exist(this.dummyfiles{i}, 'file'), delete(this.dummyfiles{i}); end;
      end
    end
  end
  methods
    function basic_function_test(this, f, sts, mdltype)
      mdl = load(f);
      mdltypes = this.defaults.first;
      mdt = find(ismember(mdltypes, fieldnames(mdl)));
      mdt = mdltypes{mdt};
      this.verifyEqual(mdl.(mdt).modeltype, mdltype, 'The returned modeltype does not match the modeltype set in the model structure.');
      this.verifyEqual(sts, 1, 'Function did not complete without error.');
    end
  end
  methods(Test)
    function invalid_inputargs(this)
      this.verifyWarning(@()pspm_load1(), 'ID:invalid_input');
      this.verifyWarning(@()pspm_load1('some_file'), 'ID:invalid_input');
      f = this.modelfiles{1};
      this.verifyWarning(@()pspm_load1(f, 'unknown_action'), 'ID:unknown_action');
      this.verifyWarning(@()pspm_load1(f, 'save'), 'ID:missing_data');
      this.verifyWarning(@()pspm_load1(f, 'savecon'), 'ID:missing_data');
    end
    function invalid_model_structure_general(this)
      % test with defect structure
      % in general
      dfn = this.dummyfiles{1};
      dummy = load(dfn);
      dummy_backup = dummy;
      mdltypes = this.defaults.first;
      mdltype = find(ismember(mdltypes, fieldnames(dummy)));
      mdltype = mdltypes{mdltype};
      % test missing field with model content (glm/dcm/sf)
      empty = struct();
      save(dfn, '-struct', 'empty');
      this.verifyWarning(@()pspm_load1(dfn, 'none'), 'ID:invalid_data_structure');
      % test missing fields in model data
      dummy = dummy_backup;
      dummy.(mdltype) = rmfield(dummy.(mdltype), 'modelfile');
      dummy.(mdltype) = rmfield(dummy.(mdltype), 'modeltype');
      dummy.(mdltype) = rmfield(dummy.(mdltype), 'modality');
      dummy.(mdltype) = rmfield(dummy.(mdltype), 'stats');
      dummy.(mdltype) = rmfield(dummy.(mdltype), 'names');
      save(dfn, '-struct', 'dummy', mdltype);
      % order is important (because of if / else statements)
      % modelfile
      this.verifyWarning(@()pspm_load1(dfn, 'none'), 'ID:invalid_data_structure');
      dummy.(mdltype).modelfile = dummy_backup.(mdltype).modelfile;
      save(dfn, '-struct', 'dummy', mdltype);
      % modeltype
      this.verifyWarning(@()pspm_load1(dfn, 'none'), 'ID:invalid_data_structure');
      dummy.(mdltype).modeltype = dummy_backup.(mdltype).modeltype;
      save(dfn, '-struct', 'dummy', mdltype);
      % modality
      this.verifyWarning(@()pspm_load1(dfn, 'none'), 'ID:invalid_data_structure');
      dummy.(mdltype).modality = dummy_backup.(mdltype).modality;
      save(dfn, '-struct', 'dummy', mdltype);
      % stats
      this.verifyWarning(@()pspm_load1(dfn, 'none'), 'ID:invalid_data_structure');
      dummy.(mdltype).stats = dummy_backup.(mdltype).stats;
      save(dfn, '-struct', 'dummy', mdltype);
      % names
      this.verifyWarning(@()pspm_load1(dfn, 'none'), 'ID:invalid_data_structure');
      dummy.(mdltype).names = dummy_backup.(mdltype).names;
      % restore in order to use the dummy file for the specific
      % structure tests
      save(dfn, '-struct', 'dummy', mdltype);
      this.verifyWarningFree(@()pspm_load1(dfn, 'none'));
    end
    function invalid_model_structure_specific(this)
      % specific structure tests
      for i=1:numel(this.dummyfiles)
        dfn = this.dummyfiles{i};
        dummy = load(dfn);
        dummy_backup = dummy;
        mdltypes = this.defaults.first;
        mdltype = find(ismember(mdltypes, fieldnames(dummy)));
        mdltype = mdltypes{mdltype};
        switch mdltype
          case 'glm'
            % try out glm data structure size constraints
            dummy.glm.stats = [dummy.glm.stats, dummy.glm.stats];
            save(dfn, '-struct', 'dummy', 'glm');
            this.verifyWarning(@()pspm_load1(dfn, 'none'), 'ID:invalid_data_structure');
            dummy.glm.stats = [dummy.glm.stats(:,1); dummy.glm.stats(:,2)];
            save(dfn, '-struct', 'dummy', 'glm');
            this.verifyWarning(@()pspm_load1(dfn, 'none'), 'ID:invalid_data_structure');
            dummy = dummy_backup;
            save(dfn, '-struct', 'dummy', 'glm');
            options.zscored = 1;
            this.verifyWarning(@()pspm_load1(dfn, 'cond', {}, options), 'ID:invalid_input');
          otherwise
            dummy.(mdltype).trlnames = 1:size(dummy.(mdltype).stats,1)+1;
            save(dfn, '-struct', 'dummy', mdltype);
            this.verifyWarning(@()pspm_load1(dfn, 'none'), 'ID:invalid_data_structure');
            dummy.(mdltype) = rmfield(dummy.(mdltype), 'trlnames');
            save(dfn, '-struct', 'dummy', mdltype);
            this.verifyWarning(@()pspm_load1(dfn, 'none'), 'ID:invalid_data_structure');
            dummy = dummy_backup;
            dummy.(mdltype).names = 1:size(dummy.(mdltype).stats,2)+1;
            save(dfn, '-struct', 'dummy', mdltype);
            dummy = dummy_backup;
            save(dfn, '-struct', 'dummy', mdltype);
            this.verifyWarning(@()pspm_load1(dfn, 'recon'), 'ID:invalid_input');
        end;
        options.zscored = 1;
        if strcmpi(mdltype, 'dcm')
          this.verifyWarning(@()pspm_load1(dfn, 'none', {}, options), 'ID:invalid_input');
          this.verifyWarningFree(@()pspm_load1(dfn, 'cond', {}, options));
          this.verifyWarningFree(@()pspm_load1(dfn, 'stats', {}, options));
        else
          this.verifyWarning(@()pspm_load1(dfn, 'cond', {}, options), 'ID:invalid_input');
        end
      end;
    end
    function test_action_none(this)
      for i=1:numel(this.modelfiles)
        f = this.modelfiles{i};
        [sts, data, mdltype] = this.verifyWarningFree(@()pspm_load1(f, 'none'));
        this.basic_function_test(f, sts, mdltype);
        this.verifyEmpty(data, 'Returned data is not empty.');
      end
    end
    function test_action_stats(this)
      for i=1:numel(this.modelfiles)
        f = this.modelfiles{i};
        [sts, data, mdltype] = this.verifyWarningFree(@()pspm_load1(f, 'stats'));
        this.basic_function_test(f, sts, mdltype);
        % check for fields
        this.verifyTrue(isfield(data, 'stats'), 'No ''stats'' returned.');
        this.verifyTrue(isfield(data, 'names'), 'No ''names'' returned.');
        if ~strcmpi(mdltype, 'glm')
          this.verifyTrue(isfield(data, 'trlnames'), 'No ''trlnames'' returned.');
          this.verifyTrue(isfield(data, 'condnames'), 'No ''condnames'' returned.');
        end
      end
    end
    function test_action_cond(this)
      for i=1:numel(this.modelfiles)
        f = this.modelfiles{i};
        [sts, data, mdltype] = this.verifyWarningFree(@()pspm_load1(f, 'cond'));
        this.basic_function_test(f, sts, mdltype);
        this.verifyTrue(isfield(data, 'stats'), 'No ''stats'' returned.');
        this.verifyTrue(isfield(data, 'names'), 'No ''names'' returned.');
        switch mdltype
          case 'glm'
          otherwise
            this.verifyTrue(isfield(data, 'trlnames'), 'No ''trlnames'' returned.');
            this.verifyTrue(isfield(data, 'condnames'), 'No ''condnames'' returned.');
        end;
      end;
    end
    function test_action_recon(this)
      for i=1:numel(this.modelfiles)
        f = this.modelfiles{i};
        mdl = load(f);
        mdltypes = this.defaults.first;
        mdltype = find(ismember(mdltypes, fieldnames(mdl)));
        mdltype = mdltypes{mdltype};
        if strcmpi(mdltype, 'glm')
          [sts, data, mdltype] = this.verifyWarningFree(@()pspm_load1(f, 'recon'));
          this.basic_function_test(f, sts, mdltype);
          this.verifyTrue(isfield(data, 'stats'), 'No ''stats'' returned.');
          this.verifyTrue(isfield(data, 'names'), 'No ''names'' returned.');
        end
        % non-linear alternative already checked in specific
        % structure test
      end;
    end
    % run before con in order to create a con field
    function test_action_savecon(this)
      for i=1:numel(this.modelfiles)
        f = this.modelfiles{i};
        x = rand(1);
        savecon = struct('test', x, 'con', 0);
        options.overwrite = 1;
        [sts, data, mdltype] = this.verifyWarningFree(@()pspm_load1(f, 'savecon', savecon, options));
        this.basic_function_test(f, sts, mdltype);
        % check for fields
        % just check if it was written, do not check for structure
        % this should be done by pspm_con1_test
        mdl = load(f);
        this.verifyTrue(isfield(mdl.(mdltype), 'con'), 'No field ''con'' in model.');
        this.verifyTrue(isfield(mdl.(mdltype).con, 'test'), 'No field ''con.test'' in model.');
        this.verifyEqual(mdl.(mdltype).con.test, x, 'Test field does not contain the expected value.');
      end;
    end
    function test_action_con(this)
      for i=1:numel(this.modelfiles)
        f = this.modelfiles{i};
        mdl = load(f);
        [sts, data, mdltype] = this.verifyWarningFree(@()pspm_load1(f, 'con'));
        this.basic_function_test(f, sts, mdltype);
        % check for fields
        if isfield(mdl.(mdltype), 'con')
          this.verifyTrue(isfield(data, 'test'), 'No ''con'' returned.');
        end;
      end;
    end
    function test_action_all(this)
      for i=1:numel(this.modelfiles)
        f = this.modelfiles{i};
        [sts, data, mdltype] = this.verifyWarningFree(@()pspm_load1(f, 'stats'));
        this.basic_function_test(f, sts, mdltype);
        % check for fields
        this.verifyNotEmpty(data, 'Returned data is empty.');
      end
    end
    function test_action_save(this)
      for i=1:numel(this.modelfiles)
        f = this.modelfiles{i};
        x = rand(1);
        mdl = load(f);
        mdltypes = this.defaults.first;
        mdltype = find(ismember(mdltypes, fieldnames(mdl)));
        mdltype = mdltypes{mdltype};
        mdl.(mdltype).test = x;
        options.overwrite = 1;
        [sts, data, mdltype] = this.verifyWarningFree(@()pspm_load1(f, 'save', mdl, options));
        this.basic_function_test(f, sts, mdltype);
        % check for fields
        mdl = load(f);
        this.verifyTrue(isfield(mdl.(mdltype), 'test'), 'No field ''test'' in model.');
        this.verifyEqual(mdl.(mdltype).test, x, 'Test field does not contain the expected value.');
      end
    end
    function test_options(this)
      options = struct();
      for i=1:numel(this.modelfiles)
        f = this.modelfiles{i};
        x = rand(1);
        mdl = load(f);
        mdltypes = this.defaults.first;
        mdltype = find(ismember(mdltypes, fieldnames(mdl)));
        mdltype = mdltypes{mdltype};
        mdl.(mdltype).test = x;
        % test overwrite
          % options.overwrite = 0;
          % [sts, data, mdt] = this.verifyWarning(@()pspm_load1(f, 'save', mdl, options), 'ID:not_saving_data');
          % determins these parameters
          % mdl = load(f);
          % this.verifyNotEqual(mdl.(mdltype).test, x);
        % do overwrite
        mdl.(mdltype).test = x;
        options.overwrite = 1;
        [sts, data, mdltype] = this.verifyWarningFree(@()pspm_load1(f, 'save', mdl, options));
        mdl = load(f);
        this.verifyEqual(mdl.(mdltype).test, x);
        options.overwrite = 1;
        % test zscored
        if strcmpi(mdltype, 'dcm')
          % zscore stats of model to compare with 'stats'
          % should be equal
          stats = zscore(mdl.(mdltype).stats);
          options.zscored = 0;
          [sts, data, mdltype] = this.verifyWarningFree(@()pspm_load1(f, 'stats', mdl, options));
          this.basic_function_test(f, sts, mdltype);
          this.verifyNotEqual(data.stats, stats, 'Not zscoring did not yield the expected value!');
          options.zscored = 1;
          [sts, data, mdltype] = this.verifyWarningFree(@()pspm_load1(f, 'stats', mdl, options));
          this.basic_function_test(f, sts, mdltype);
          this.verifyEqual(data.stats, stats, 'Zscore did not yield the expected value!');
          % test for 'cond'
          options.zscored = 0;
          [sts, data, mdltype] = this.verifyWarningFree(@()pspm_load1(f, 'cond', mdl, options));
          this.basic_function_test(f, sts, mdltype);
          cond_stats = data.stats;
          options.zscored = 1;
          [sts, data, mdltype] = this.verifyWarningFree(@()pspm_load1(f, 'cond', mdl, options));
          this.basic_function_test(f, sts, mdltype);
          % ensure data is not zscored if not specified
          this.verifyNotEqual(data.stats, cond_stats, 'Zscore seems to be done even if not specified so.');
        end
      end
    end
  end
end<|MERGE_RESOLUTION|>--- conflicted
+++ resolved
@@ -52,12 +52,7 @@
           this.modelfiles{i} = mfn;
           this.dummyfiles{i} = dfn;
           fh = str2func(['pspm_', settings.first{i}]);
-<<<<<<< HEAD
-          options = struct('overwrite', 1);
-=======
           options = struct();
-          options.overwrite = 1;
->>>>>>> aa13ee9b
           fh(model, options);
           copyfile(this.modelfiles{i}, this.dummyfiles{i});
         end
