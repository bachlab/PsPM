classdef pspm_pupil_pp_test < pspm_testcase
  % ● Description
  % unittest class for the pspm_pupil_pp function
  % ● Authorship
  % (C) 2019 Eshref Yozdemir (University of Zurich)
  % Update 2021 Teddy Chao (WCHN, UCL)
  properties
    raw_input_filename = fullfile('ImportTestData', 'eyelink', 'S114_s2.asc');
    pspm_input_filename = '';
  end
  methods(TestClassSetup)
    function backup(this)
      import = {};
      import{end + 1}.type = 'pupil_r';
      import{end}.eyelink_trackdist = 600;
      import{end}.distance_unit = 'mm';
      import{end + 1}.type = 'pupil_l';
      import{end}.eyelink_trackdist = 600;
      import{end}.distance_unit = 'mm';
      import{end + 1}.type = 'gaze_x_r';
      import{end + 1}.type = 'gaze_y_r';
      import{end + 1}.type = 'gaze_x_l';
      import{end + 1}.type = 'gaze_y_l';
      import{end + 1}.type = 'marker';
      options.overwrite = true;
      this.pspm_input_filename = pspm_import(...
        this.raw_input_filename, 'eyelink', import, options);
      this.pspm_input_filename = this.pspm_input_filename{1};
    end
  end
  methods(Test)
    function invalid_input(this)
      this.verifyWarning(@()pspm_pupil_pp(52), 'ID:invalid_input');
      this.verifyWarning(@()pspm_pupil_pp('abc'), 'ID:nonexistent_file');
<<<<<<< HEAD
      opt.chan = 'pupil_x_l';
      this.verifyWarning(@()pspm_pupil_pp(...
        this.pspm_input_filename, opt), 'ID:invalid_chantype');
      opt.chan = 'pupil_l';
      opt.chan_combine = 'gaze_y_l';
=======
      opt.channel = 'pupil_x_l';
      this.verifyWarning(@()pspm_pupil_pp(...
        this.pspm_input_filename, opt), 'ID:invalid_channeltype');
      opt.channel = 'pupil_l';
      opt.channel_combine = 'gaze_y_l';
>>>>>>> 196ef15e
      this.verifyWarning(@()pspm_pupil_pp(...
        this.pspm_input_filename, opt), 'ID:invalid_input');
      opt.chan_combine = 'pupil_l';
      this.verifyWarning(@()pspm_pupil_pp(...
        this.pspm_input_filename, opt), 'ID:invalid_input');
    end
    function check_if_preprocessed_channel_is_saved(this)
      opt.chan = 'pupil_r';
      [~, out_channel] = pspm_pupil_pp(this.pspm_input_filename, opt);
      testdata = load(this.pspm_input_filename);
      this.verifyEqual(testdata.data{out_channel}.header.chantype,...
        'pupil_pp_r');
    end
    function check_upsampling_rate(this)
      for freq = [500 1000 1500]
        opt.custom_settings.valid.interp_upsamplingFreq = freq;
        opt.chan = 'pupil_r';
        [~, out_channel] = pspm_pupil_pp(this.pspm_input_filename, opt);
        testdata = load(this.pspm_input_filename);
        pupil_chan_indices = find(...
          cell2mat(cellfun(@(x) strcmp(x.header.chantype, 'pupil_r'),...
          testdata.data, 'uni', false)));
        pupil_chan = pupil_chan_indices(end);
        sr = testdata.data{pupil_chan}.header.sr;
        upsampling_factor = freq / sr;
        this.verifyEqual(...
          numel(testdata.data{pupil_chan}.data) * upsampling_factor,...
          numel(testdata.data{out_channel}.data));
      end
    end
    function check_channel_combining(this)
      opt.chan = 'pupil_r';
      opt.chan_combine = 'pupil_l';
      [~, out_channel] = pspm_pupil_pp(this.pspm_input_filename, opt);
      testdata = load(this.pspm_input_filename);
      this.verifyEqual(testdata.data{out_channel}.header.chantype, 'pupil_pp_c');
    end
    function check_segments(this)
      opt.chan = 'pupil_r';
      opt.segments{1}.start = 5;
      opt.segments{1}.end = 10;
      opt.segments{1}.name = 'seg1';
      opt.segments{2}.start = 25;
      opt.segments{2}.end = 27;
      opt.segments{2}.name = 'seg2';
      [~, out_channel] = pspm_pupil_pp(this.pspm_input_filename, opt);
      testdata = load(this.pspm_input_filename);

      this.verifyTrue(isfield(testdata.data{out_channel}.header, 'segments'));
      this.verifyEqual(testdata.data{out_channel}.header.segments{1}.name, 'seg1');
      this.verifyEqual(testdata.data{out_channel}.header.segments{2}.name, 'seg2');
    end
  end
  methods(TestClassTeardown)
    function restore(this)
      delete(this.pspm_input_filename);
    end
  end
end<|MERGE_RESOLUTION|>--- conflicted
+++ resolved
@@ -32,19 +32,11 @@
     function invalid_input(this)
       this.verifyWarning(@()pspm_pupil_pp(52), 'ID:invalid_input');
       this.verifyWarning(@()pspm_pupil_pp('abc'), 'ID:nonexistent_file');
-<<<<<<< HEAD
       opt.chan = 'pupil_x_l';
       this.verifyWarning(@()pspm_pupil_pp(...
         this.pspm_input_filename, opt), 'ID:invalid_chantype');
       opt.chan = 'pupil_l';
       opt.chan_combine = 'gaze_y_l';
-=======
-      opt.channel = 'pupil_x_l';
-      this.verifyWarning(@()pspm_pupil_pp(...
-        this.pspm_input_filename, opt), 'ID:invalid_channeltype');
-      opt.channel = 'pupil_l';
-      opt.channel_combine = 'gaze_y_l';
->>>>>>> 196ef15e
       this.verifyWarning(@()pspm_pupil_pp(...
         this.pspm_input_filename, opt), 'ID:invalid_input');
       opt.chan_combine = 'pupil_l';
@@ -53,16 +45,16 @@
     end
     function check_if_preprocessed_channel_is_saved(this)
       opt.chan = 'pupil_r';
-      [~, out_channel] = pspm_pupil_pp(this.pspm_input_filename, opt);
+      [~, out_chan] = pspm_pupil_pp(this.pspm_input_filename, opt);
       testdata = load(this.pspm_input_filename);
-      this.verifyEqual(testdata.data{out_channel}.header.chantype,...
+      this.verifyEqual(testdata.data{out_chan}.header.chantype,...
         'pupil_pp_r');
     end
     function check_upsampling_rate(this)
       for freq = [500 1000 1500]
         opt.custom_settings.valid.interp_upsamplingFreq = freq;
         opt.chan = 'pupil_r';
-        [~, out_channel] = pspm_pupil_pp(this.pspm_input_filename, opt);
+        [~, out_chan] = pspm_pupil_pp(this.pspm_input_filename, opt);
         testdata = load(this.pspm_input_filename);
         pupil_chan_indices = find(...
           cell2mat(cellfun(@(x) strcmp(x.header.chantype, 'pupil_r'),...
@@ -72,15 +64,15 @@
         upsampling_factor = freq / sr;
         this.verifyEqual(...
           numel(testdata.data{pupil_chan}.data) * upsampling_factor,...
-          numel(testdata.data{out_channel}.data));
+          numel(testdata.data{out_chan}.data));
       end
     end
     function check_channel_combining(this)
       opt.chan = 'pupil_r';
       opt.chan_combine = 'pupil_l';
-      [~, out_channel] = pspm_pupil_pp(this.pspm_input_filename, opt);
+      [~, out_chan] = pspm_pupil_pp(this.pspm_input_filename, opt);
       testdata = load(this.pspm_input_filename);
-      this.verifyEqual(testdata.data{out_channel}.header.chantype, 'pupil_pp_c');
+      this.verifyEqual(testdata.data{out_chan}.header.chantype, 'pupil_pp_c');
     end
     function check_segments(this)
       opt.chan = 'pupil_r';
@@ -90,12 +82,12 @@
       opt.segments{2}.start = 25;
       opt.segments{2}.end = 27;
       opt.segments{2}.name = 'seg2';
-      [~, out_channel] = pspm_pupil_pp(this.pspm_input_filename, opt);
+      [~, out_chan] = pspm_pupil_pp(this.pspm_input_filename, opt);
       testdata = load(this.pspm_input_filename);
 
-      this.verifyTrue(isfield(testdata.data{out_channel}.header, 'segments'));
-      this.verifyEqual(testdata.data{out_channel}.header.segments{1}.name, 'seg1');
-      this.verifyEqual(testdata.data{out_channel}.header.segments{2}.name, 'seg2');
+      this.verifyTrue(isfield(testdata.data{out_chan}.header, 'segments'));
+      this.verifyEqual(testdata.data{out_chan}.header.segments{1}.name, 'seg1');
+      this.verifyEqual(testdata.data{out_chan}.header.segments{2}.name, 'seg2');
     end
   end
   methods(TestClassTeardown)
