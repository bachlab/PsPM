--- conflicted
+++ resolved
@@ -233,33 +233,7 @@
       clear infos data chan
       delete(this.fn2);
     end
-    
-<<<<<<< HEAD
-    methods (Test)
-        
-        %check warnings
-        function invalid_inputargs(testCase)
-            testCase.verifyWarning(@()pspm_load_data, 'ID:invalid_input', 'invalid_inputargs test 1');
-            testCase.verifyWarning(@()pspm_load_data(1), 'ID:invalid_input', 'invalid_inputargs test 2');
-            testCase.verifyWarning(@()pspm_load_data('fn', -1), 'ID:invalid_input', 'invalid_inputargs test 3');
-            testCase.verifyWarning(@()pspm_load_data('fn', 'foobar'), 'ID:invalid_channeltype', 'invalid_inputargs test 4');
-            foobar.data = 1; 
-            testCase.verifyWarning(@()pspm_load_data('fn', foobar), 'ID:invalid_input', 'invalid_inputargs test 5');
-            clear foobar
-            testCase.verifyWarning(@()pspm_load_data('fn', {1}), 'ID:invalid_input', 'invalid_inputargs test 6');
-            struct.data = cell(3,1);
-            testCase.verifyWarning(@()pspm_load_data(struct), 'ID:invalid_input', 'invalid_inputargs test 7');
-            testCase.verifyWarning(@()pspm_load_data(pspm_load_data_test.fn, 250), 'ID:invalid_input', 'invalid_inputargs test 8');
-        end
-        
-        function invalid_datafile(testCase)
-            fn2 = 'testdatafile898465.mat';
-            if exist(fn2, 'file'), delete(fn2); end;
-            % testCase.verifyWarning(@()pspm_load_data(fn2), 'ID:nonexistent_file', 'invalid_datafile test 1');
-            % This is a bug which has been fixed in pull request of pspm_load_data
-            % I temporarilly disable this line and will recover it in the
-            % new pspsm_load_data pull request
-=======
+
     function valid_datafile_0(this) % return all channels
       [~, infos, data] = pspm_load_data(this.fn);
       act_val.infos = infos;
@@ -267,7 +241,6 @@
       exp_val = load(this.fn);
       this.compare_data(act_val, exp_val);
     end
->>>>>>> 6f4226be
 
     function valid_datafile_1(this) % return all channels when input is a struct
       struct = load(this.fn);
