--- conflicted
+++ resolved
@@ -41,17 +41,8 @@
       this.verifyWarning(@()pspm_gaze_pp(52), 'ID:invalid_input');
       % the input filename refers to a non-existing file
       this.verifyWarning(@()pspm_gaze_pp('abc'), 'ID:nonexistent_file');
-<<<<<<< HEAD
-      % the input filename is valid, but the channel referred through options is not existing
-      opt.channel = 'scr';
-      this.verifyWarning(@()pspm_gaze_pp(this.pspm_input_fn, opt), 'ID:invalid_chantype');
-      % the input filename is valid, but the two channels to combine are identical
-      opt.channel = 'gaze_x_l';
-      opt.channel_combine = 'gaze_x_l';
-=======
       % the input filename is valid, but the channel definition is wrong
       opt.channel = 'scr';
->>>>>>> 9936ac14
       this.verifyWarning(@()pspm_gaze_pp(this.pspm_input_fn, opt), 'ID:invalid_input');
       % the input filename is valid, but there are only 3 channels
       opt.channel = 1:3;
