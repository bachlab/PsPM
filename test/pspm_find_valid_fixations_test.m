classdef pspm_find_valid_fixations_test < matlab.unittest.TestCase
    % ● Description
<<<<<<< HEAD
    %   unittest class for pspm_find_valid_fixations
    % ● History
    %   PsPM TestEnvironment
    %   (C) 2016 Tobias Moser (University of Zurich)
    %   Updated in 2021 by Teddy
    %   Updated for fitting logic in 2024 by Dominik R Bach (Uni Bonn)
=======
    % unittest class for pspm_find_valid_fixations
    % ● Authorship
    % PsPM TestEnvironment
    % (C) 2016 Tobias Moser (University of Zurich)
    % Updated 2021 Teddy Chao (WCHN, UCL)
>>>>>>> f1666484
    properties
        datafiles = {};
        testfile_prefix = 'datafile';
    end
    properties(TestParameter)
        % gaze validation settings
        distance = {75};
        unit ={'cm'};
        resolution = {[1 1], [1280 1024], [1920 1080]};
        % eyes
        eyes = {'l', 'r'};
        % others
        channel_action = {'add', 'replace'};
        newfile = {0, 1};
        missing = {0, 1};
        % channels
        work_chans = {'pupil_r', 'pupil_l', 'pupil', 'both'};
    end
    methods
        function [degrees,bitmaps] = generate_fixation_data(this, fn, dist, eyes)
            this.datafiles{end+1} = fn;
            % set default values
            sr = 500; % 500 Hz
            duration = 5*60; % 5 minutes
            % create time series
            t = transpose(0:sr^-1:duration-sr^-1);
            % screen settings in cm
            screen_width = 50;
            screen_height = 40;
            % generate gaze info
            % radius in cm
            radius = 5;
            % variance in cm
            variance = .25;
            % fixpoint
            fixpoint = [1/4 3/4];
            % range values through testing
            all_deg = 2*tan((radius*5/4)/dist)*180/pi; % all is missing
            some_deg = 2*tan(radius/dist)*180/pi; % some is missing
            none_deg = 2*tan((radius*5/12)/dist)*180/pi; % none is missing
            l_sh  = ceil(0.5 * screen_height);
            m_sh  = floor(0.25 * screen_height);
            n_sh  = ceil(0.75 * screen_height);
            l_sw  = ceil(0.5 * screen_width);
            m_sw  = floor(0.25 * screen_width);
            n_sw  = ceil(0.75 * screen_width);
            all_bit = zeros(screen_height,screen_width);
            all_bit(1:l_sh,1:l_sw) =1;
            some_bit = zeros(screen_height,screen_width);
            some_bit(m_sh:n_sh,m_sw:n_sw)=1;
            none_bit  = zeros(screen_height,screen_width);
            none_bit(l_sh:screen_height,l_sw:screen_width)=1;
            degrees = {struct('deg', all_deg, 'expect', 0, 'name', 'all'), ...
                struct('deg', none_deg, 'expect', 1, 'name', 'none'), ...
                struct('deg', some_deg, 'expect', -1, 'name', 'some')};
            % invert bitmaps to eyetracker coordinate system
            bitmaps = {struct('deg', all_bit(end:-1:1, :), 'expect', 0, 'name', 'all'), ...
                struct('deg', none_bit(end:-1:1, :), 'expect', 1, 'name', 'none'), ...
                struct('deg', some_bit(end:-1:1, :), 'expect', -1, 'name', 'some')};
            infos.duration = duration;
            if strcmp(eyes, 'lr') || strcmp(eyes, 'rl')
                eye_individuals = {'l', 'r'};
            else
                eye_individuals = {eyes};
            end
            infos.source.eyesObserved = upper(eyes);
            n_chans = 3; % will create 3 channels
            data = cell(n_chans*length(eye_individuals), 1);
            for i = 1:length(eye_individuals)
                e = lower(eye_individuals{i});
                % generate gaze data
                gaze_x = fixpoint(1)*screen_width + radius*sin(t) + ...
                    rand(numel(t),1)*variance-variance/2;
                gaze_y = fixpoint(2)*screen_height + radius*cos(t) + ...
                    rand(numel(t),1)*variance-variance/2;
                % generate pupil data (range from 2 to 8 mm)
                % unit micrometer
                pupil = sin(t/10)*3000+5000;
                data{1 + n_chans*(i-1)}.data = gaze_x;
                data{1 + n_chans*(i-1)}.header.chantype = ['gaze_x_', e];
                data{1 + n_chans*(i-1)}.header.units = 'cm';
                data{1 + n_chans*(i-1)}.header.sr = sr;
                data{1 + n_chans*(i-1)}.header.range = [0 screen_width];
                data{2 + n_chans*(i-1)}.data = gaze_y;
                data{2 + n_chans*(i-1)}.header.chantype = ['gaze_y_', e];
                data{2 + n_chans*(i-1)}.header.units = 'cm';
                data{2 + n_chans*(i-1)}.header.sr = sr;
                data{2 + n_chans*(i-1)}.header.range = [0 screen_height];
                data{3 + n_chans*(i-1)}.data = pupil;
                data{3 + n_chans*(i-1)}.header.chantype = ['pupil_', e];
                data{3 + n_chans*(i-1)}.header.units = 'diameter';
                data{3 + n_chans*(i-1)}.header.sr = sr;
            end
            save(fn, 'infos', 'data');
        end
    end
    methods(TestMethodTeardown)
        function cleanup(this)
            for i=1:length(this.datafiles)
                f = this.datafiles{i};
                if exist(f, 'file')
                    delete(f);
                end
            end
        end
    end
    methods(Test)
        function test_work_chans(this, work_chans)
            % generate data
            fn = pspm_find_free_fn(this.testfile_prefix, '.mat');
            % generate bilateral data
            [degs,~] = this.generate_fixation_data(fn, this.distance{1}, 'lr');
            % this is to generate channel_l and channel_r, not channel_lr!
            options = struct();
            d = vertcat(degs{:});
            box_degree = d(strcmpi({d.name}, 'some')).deg;
            dist = this.distance{1};
            dist_unit = this.unit{1};
            options.resolution = [1280 1024];
            options.fixation_point = [1280/4 1024*3/4];
            options.channel_action = 'add';
            [~,~, o_data] = pspm_load_data(fn);
            options.channel = work_chans;
            [sts, outfile] = this.verifyWarningFree(@() ...
                pspm_find_valid_fixations(fn, box_degree, dist,dist_unit,options));
            this.verifyEqual(sts, 1);
            [~,~, n_data] = pspm_load_data(outfile);
            n_new_chans = numel(n_data);
            n_old_chans = numel(o_data);
            chantypes = cellfun(@(x) x.header.chantype, ...
                n_data((n_old_chans+1):n_new_chans), 'UniformOutput', 0);
            if strcmpi(work_chans, 'both')
                chans = {'pupil_r', 'pupil_l'}; % order in the function
            elseif strcmpi(work_chans, 'pupil')
                chans = {'pupil_r'}; % right is lat
            else
                chans = {work_chans};
            end
            this.verifyEqual(chantypes(:), chans(:))
        end
        function test_missing(this, missing)
            % generate data
            fn = pspm_find_free_fn(this.testfile_prefix, '.mat');
            [degs,~] = this.generate_fixation_data(fn, this.distance{1}, 'lr');
            options = struct();
            d = vertcat(degs{:});
            box_degree = d(strcmpi({d.name}, 'some')).deg;
            dist = this.distance{1};
            dist_unit = this.unit{1};
            options.resolution = [1280 1024];
            options.fixation_point = [1280/4 1024*3/4];
            options.add_invalid = missing;
            options.channel_action = 'add';
            [sts, outfile] = this.verifyWarningFree(@() ...
                pspm_find_valid_fixations(fn, box_degree, dist,dist_unit,options));
            this.verifyEqual(sts, 1);
            [~, ~, n_data] = pspm_load_data(outfile);
            % look for channels with 'missing' in chantype
            missing_chans = cellfun(@(x) ...
                numel(regexp(x.header.chantype, 'missing')) > 0, n_data);
            if missing
                % expect missing channels
                this.verifyTrue(any(missing_chans));
            else
                % expect no missing channels
                this.verifyTrue(all(~missing_chans));
            end
        end
        function test_chan_action(this, channel_action)
            % generate data
            fn = pspm_find_free_fn(this.testfile_prefix, '.mat');
            [degs,~] = this.generate_fixation_data(fn, this.distance{1},  'lr');
            options = struct();
            d = vertcat(degs{:});
            box_degree = d(strcmpi({d.name}, 'some')).deg;
            dist = this.distance{1};
            dist_unit = this.unit{1};
            options.resolution = [1280 1024];
            options.screen_settings.display_size = 20;
            options.fixation_point = [1280/4 1024*3/4];
            options.channel_action = channel_action;
            [~, ~, o_data] = pspm_load_data(fn);
            [sts, outfile] = this.verifyWarningFree(@() ...
                pspm_find_valid_fixations(fn, box_degree, dist, dist_unit,options));
            this.verifyEqual(sts, 1);
            [~, ~, n_data] = pspm_load_data(outfile);
            switch channel_action
                case 'add'
                    this.verifyNotEqual(numel(n_data), numel(o_data));
                case 'replace'
                    this.verifyEqual(numel(n_data), numel(o_data));
            end
        end
        function test_gaze_validation(this, distance, ...
                resolution, eyes)
            % generate data
            fn = pspm_find_free_fn(this.testfile_prefix, '.mat');
            [degs,~] = this.generate_fixation_data(fn, distance, eyes);
            for i = 1:numel(degs)
                testfn = pspm_find_free_fn(this.testfile_prefix, '.mat');
<<<<<<< HEAD
                copyfile(fn, testfn);
=======
                copyfile(fn, testfn); 
>>>>>>> f1666484
                this.datafiles{end+1} = testfn;
                d = degs{i};
                box_degree = d.deg;
                dist = distance;
                dist_unit = this.unit{1};
                options.resolution = resolution;
                options.add_invalid = 1;
                options.fixation_point = [resolution(1)/4 resolution(2)*3/4];
                if numel(eyes) == 1
                    options.channel = ['pupil_', eyes];
                else
                    options.channel = 'both';
                end
                if d.expect == 1
                    [~, outfile] = this.verifyWarning(@() ...
                        pspm_find_valid_fixations(testfn, box_degree, dist, dist_unit, options), ...
                        'ID:invalid_input');
                else
                    [sts, outfile] = this.verifyWarningFree(@() ...
                        pspm_find_valid_fixations(testfn, box_degree, dist, dist_unit, options));
                    this.verifyEqual(sts, 1);
                end
                [~, ~, data] = pspm_load_data(outfile);
                % this test is only possible if NaN pupil values also cause
                % invalid gaze coordinates which will lead to 1's in the
                % missing channel.
                for j=1:length(eyes)
                    e = lower(eyes(j));
                    missing_chan = find(...
                        cellfun(@(x) strcmpi(x.header.chantype, ['pupil_missing_', e]), data),...
                        1, 'last');
                    pupil_chan = find(...
                        cellfun(@(x) strcmpi(x.header.chantype, ['pupil_', e]), data),...
                        1, 'last');
                    this.verifyTrue(all(isnan(data{pupil_chan}.data(data{missing_chan}.data == 1))));
                    if d.expect ~= -1
                        exp_missing = ...
                            max(numel(data{pupil_chan}.data)*d.expect,...
                            sum(isnan(data{pupil_chan}.data)));
                        this.verifyTrue(sum(data{missing_chan}.data) == exp_missing);
                    end
                end
            end
        end
        function test_bitmap_validation(this, distance, ...
                resolution, eyes)
            % generate data
            fn = pspm_find_free_fn(this.testfile_prefix, '.mat');
            [~,bitmaps] = this.generate_fixation_data(fn, distance, eyes);
            for i = 1:numel(bitmaps)
                testfn = pspm_find_free_fn(this.testfile_prefix, '.mat');
                copyfile(fn, testfn);
                this.datafiles{end+1} = testfn;
                d = bitmaps{i};
                bitmap = d.deg;
                options.resolution = resolution;
                options.add_invalid = 1;
                if numel(eyes) == 1
                    options.channel = ['pupil_', eyes];
                else
                    options.channel = 'both';
                end
                if d.expect ~= 1
                    [sts, outfile] = this.verifyWarningFree(@() ...
                        pspm_find_valid_fixations(testfn,bitmap, options));
                    this.verifyEqual(sts, 1);
                else
                    [~, outfile] = this.verifyWarning(@() ...
                        pspm_find_valid_fixations(testfn,bitmap, options), ...
                        'ID:invalid_input');
                end
                [~, ~, data] = pspm_load_data(outfile);
                % this test is only possible if NaN pupil values also cause
                % invalid gaze coordinates which will lead to 1's in the
                % missing channel.
                for j = 1:length(eyes)
                    e = lower(eyes(j));
                    missing_chan = find(cellfun(@(x) strcmpi(x.header.chantype,...
                        ['pupil_missing_', e]), data), 1, 'last');
                    pupil_chan = find(cellfun(@(x) strcmpi(x.header.chantype,...
                        ['pupil_', e]), data), 1, 'last');
                    this.verifyTrue(all(isnan(data{pupil_chan}.data(data{missing_chan}.data == 1))));
                    if d.expect ~= -1
                        exp_missing = max(numel(data{pupil_chan}.data)*d.expect, sum(isnan(data{pupil_chan}.data)));
                        this.verifyTrue(sum(data{missing_chan}.data) == exp_missing);
                    end
                end
            end
        end
        function invalid_input(this)
            % no input
            this.verifyWarning(@() pspm_find_valid_fixations(), 'ID:invalid_input');
            % wrong input
            this.verifyWarning(@() pspm_find_valid_fixations('a'), 'ID:invalid_input');
            % generate data
            fn = pspm_find_free_fn(this.testfile_prefix, '.mat');
            this.generate_fixation_data(fn, 500, 'lr');
            box_degree = 'a';
            dist = '1';
            options = [];
            this.verifyWarning(@() pspm_find_valid_fixations(fn, box_degree, ...
                dist, options), 'ID:invalid_input');
            box_degree = 1;
            dist = 'a';
            this.verifyWarning(@() pspm_find_valid_fixations(fn, box_degree, ...
                dist, options), 'ID:invalid_input');
            dist = 1;
            dist_unit = 5;
            this.verifyWarning(@() pspm_find_valid_fixations(fn, box_degree, ...
                dist,dist_unit,options), 'ID:invalid_input');
            dist_unit = 'cm';
            options2 = [1,2];
            this.verifyWarning(@() pspm_find_valid_fixations(fn, box_degree, ...
                dist,dist_unit,options2), 'ID:invalid_input');
            % check bitmap option
            bitmap = 'Hello World!';
            this.verifyWarning(@() pspm_find_valid_fixations(fn, bitmap, ...
                options), 'ID:invalid_input');
            options.resolution = 1;
            this.verifyWarning(@() pspm_find_valid_fixations(fn, box_degree, ...
                dist, dist_unit,options), 'ID:invalid_input');
            options.screen_settings.resolution = [1280 1024];
            options.fixation_point = 'a';
            this.verifyWarning(@() pspm_find_valid_fixations(fn, box_degree, ...
                dist, dist_unit, options), 'ID:invalid_input');
            options.fixation_point = [100 500];
            options.channel_action = 'bla';
            this.verifyWarning(@() pspm_find_valid_fixations(fn, box_degree, ...
                dist, dist_unit, options), 'ID:invalid_input');
            options.channel_action = 'add';
            options.newfile = 0;
            this.verifyWarning(@() pspm_find_valid_fixations(fn, box_degree, ...
                dist, dist_unit, options), 'ID:invalid_input');
            options.newfile = 'abc';
            this.verifyWarning(@() pspm_find_valid_fixations(fn, box_degree, ...
                dist, dist_unit, options), 'ID:invalid_input');
            options.invalid = 'abc';
            this.verifyWarning(@() pspm_find_valid_fixations(fn, box_degree, ...
                dist, dist_unit, options), 'ID:invalid_input');
            options.add_invalid = 0;
            options.eyes = 'abc';
            this.verifyWarning(@() pspm_find_valid_fixations(fn, box_degree, ...
                dist, dist_unit, options), 'ID:invalid_input');
            options.eyes = 'combined';
            options.channel = 'abc';
            this.verifyWarning(@() pspm_find_valid_fixations(fn, box_degree, ...
                dist, dist_unit, options), 'ID:invalid_input');
        end
    end
end<|MERGE_RESOLUTION|>--- conflicted
+++ resolved
@@ -1,19 +1,12 @@
 classdef pspm_find_valid_fixations_test < matlab.unittest.TestCase
     % ● Description
-<<<<<<< HEAD
     %   unittest class for pspm_find_valid_fixations
     % ● History
     %   PsPM TestEnvironment
     %   (C) 2016 Tobias Moser (University of Zurich)
-    %   Updated in 2021 by Teddy
+    %   Updated in 2021 by Teddy Chao (UCL)
     %   Updated for fitting logic in 2024 by Dominik R Bach (Uni Bonn)
-=======
-    % unittest class for pspm_find_valid_fixations
-    % ● Authorship
-    % PsPM TestEnvironment
-    % (C) 2016 Tobias Moser (University of Zurich)
-    % Updated 2021 Teddy Chao (WCHN, UCL)
->>>>>>> f1666484
+
     properties
         datafiles = {};
         testfile_prefix = 'datafile';
@@ -214,11 +207,9 @@
             [degs,~] = this.generate_fixation_data(fn, distance, eyes);
             for i = 1:numel(degs)
                 testfn = pspm_find_free_fn(this.testfile_prefix, '.mat');
-<<<<<<< HEAD
-                copyfile(fn, testfn);
-=======
+
+
                 copyfile(fn, testfn); 
->>>>>>> f1666484
                 this.datafiles{end+1} = testfn;
                 d = degs{i};
                 box_degree = d.deg;
