classdef pspm_find_valid_fixations_test < matlab.unittest.TestCase
  % ● Description
  % unittest class for pspm_find_valid_fixations
  % ● Authorship
  % PsPM TestEnvironment
  % (C) 2016 Tobias Moser (University of Zurich)
  % Updated 2021 Teddy Chao (WCHN, UCL)
  properties
    datafiles = {};
    testfile_prefix = 'datafile';
  end
  properties(TestParameter)
    % gaze validation settings
    distance = {75};
    unit ={'cm'};
    resolution = {[1 1], [1280 1024], [1920 1080]};
    % eyes
    eyes = {'l', 'r'};
    % others
    channel_action = {'add', 'replace'};
    newfile = {0, 1};
    overwrite = {0, 1};
    missing = {0, 1};
    % eyes
    work_eye = {'combined', 'left', 'right'};
    % channels
    work_chans = {{'pupil', 'gaze_x', 'gaze_y'}, {'pupil', 2}};
  end
  methods
    function [degrees,bitmaps] = generate_fixation_data(this, fn, dist, eyes)
      this.datafiles{end+1} = fn;
      % set default values
      sr = 500; % 500 Hz
      duration = 5*60; % 5 minutes
      % create time series
      t = transpose(0:sr^-1:duration-sr^-1);
      % screen settings in cm
      screen_width = 50;
      screen_height = 40;
      % generate gaze info
      % radius in cm
      radius = 5;
      % variance in cm
      variance = .25;
      % fixpoint
      fixpoint = [1/4 3/4];
      % range values through testing
      all_deg = 2*tan((radius*5/4)/dist)*180/pi; % all is missing
      some_deg = 2*tan(radius/dist)*180/pi; % some is missing
      none_deg = 2*tan((radius*5/12)/dist)*180/pi; % none is missing
      l_sh  = ceil(0.5 * screen_height);
      m_sh  = floor(0.25 * screen_height);
      n_sh  = ceil(0.75 * screen_height);
      l_sw  = ceil(0.5 * screen_width);
      m_sw  = floor(0.25 * screen_width);
      n_sw  = ceil(0.75 * screen_width);
      all_bit = zeros(screen_height,screen_width);
      all_bit(1:l_sh,1:l_sw) =1;
      some_bit = zeros(screen_height,screen_width);
      some_bit(m_sh:n_sh,m_sw:n_sw)=1;
      none_bit  = zeros(screen_height,screen_width);
      none_bit(l_sh:screen_height,l_sw:screen_width)=1;
      degrees = {struct('deg', all_deg, 'expect', 0, 'name', 'all'), ...
        struct('deg', none_deg, 'expect', 1, 'name', 'none'), ...
        struct('deg', some_deg, 'expect', -1, 'name', 'some')};
      bitmaps = {struct('deg', all_bit, 'expect', 0, 'name', 'all'), ...
        struct('deg', none_bit, 'expect', 1, 'name', 'none'), ...
        struct('deg', some_bit, 'expect', -1, 'name', 'some')};
      infos.duration = duration;
      if strcmp(eyes, 'lr') || strcmp(eyes, 'rl')
        eye_individuals = {'l', 'r'};
      else
        eye_individuals = {eyes};
      end
      infos.source.eyesObserved = upper(eyes);
      n_chans = 3; % will create 3 channels
      data = cell(n_chans*length(eye_individuals), 1);
      for i = 1:length(eye_individuals)
        e = lower(eye_individuals{i});
        % generate gaze data
        gaze_x = fixpoint(1)*screen_width + radius*sin(t) + ...
          rand(numel(t),1)*variance-variance/2;
        gaze_y = fixpoint(2)*screen_height + radius*cos(t) + ...
          rand(numel(t),1)*variance-variance/2;
        % invert y data
        gaze_y = screen_height - gaze_y;
        % generate pupil data (range from 2 to 8 mm)
        % unit micrometer
        pupil = sin(t/10)*3000+5000;
        data{1 + n_chans*(i-1)}.data = gaze_x;
        data{1 + n_chans*(i-1)}.header.chantype = ['gaze_x_', e];
        data{1 + n_chans*(i-1)}.header.units = 'cm';
        data{1 + n_chans*(i-1)}.header.sr = sr;
        data{1 + n_chans*(i-1)}.header.range = [0 screen_width];
        data{2 + n_chans*(i-1)}.data = gaze_y;
        data{2 + n_chans*(i-1)}.header.chantype = ['gaze_y_', e];
        data{2 + n_chans*(i-1)}.header.units = 'cm';
        data{2 + n_chans*(i-1)}.header.sr = sr;
        data{2 + n_chans*(i-1)}.header.range = [0 screen_height];
        data{3 + n_chans*(i-1)}.data = pupil;
        data{3 + n_chans*(i-1)}.header.chantype = ['pupil_', e];
        data{3 + n_chans*(i-1)}.header.units = 'diameter';
        data{3 + n_chans*(i-1)}.header.sr = sr;
      end
      save(fn, 'infos', 'data');
    end
  end
  methods(TestMethodTeardown)
    function cleanup(this)
      for i=1:length(this.datafiles)
        f = this.datafiles{i};
        if exist(f, 'file')
          delete(f);
        end
      end
    end
  end
  methods(Test)
    function test_work_chans(this, work_chans)
      % generate data
      fn = pspm_find_free_fn(this.testfile_prefix, '.mat');
      % generate bilateral data
      [degs,~] = this.generate_fixation_data(fn, this.distance{1}, 'lr'); 
      % this is to generate channel_l and channel_r, not channel_lr!
      options = struct();
      d = vertcat(degs{:});
      box_degree = d(strcmpi({d.name}, 'some')).deg;
      dist = this.distance{1};
      dist_unit = this.unit{1};
      options.resolution = [1280 1024];
      options.fixation_point = [1280/4 1024*3/4];
      options.overwrite = 1;
      options.channel = work_chans;
      options.channel_action = 'add';
      [~,~, o_data] = pspm_load_data(fn);
      [sts, outfile] = this.verifyWarningFree(@() ...
        pspm_find_valid_fixations(fn, box_degree, dist,dist_unit,options));
      this.verifyEqual(sts, 1);
      [~,~, n_data] = pspm_load_data(outfile);
      n_new_chans = numel(n_data);
      n_old_chans = numel(o_data);
      chantypes = cellfun(@(x) x.header.chantype, ...
        n_data((n_old_chans+1):n_new_chans), 'UniformOutput', 0);
      % test for channels
      for i = 1:numel(work_chans)
        channel = work_chans{i};
        if ischar(channel)
          w_eyes = {'l','r'};
          for j=1:numel(w_eyes)
            e = w_eyes{j};
            search_chan = [channel '_' e];
            this.verifyTrue(any(strcmp(search_chan, chantypes)));
          end
        elseif isnumeric(channel)
          search_chan = o_data{channel}.header.chantype;
          this.verifyTrue(any(strcmp(search_chan, chantypes)));
        end
      end
    end
    function test_work_eye(this, work_eye)
      % generate data
      fn = pspm_find_free_fn(this.testfile_prefix, '.mat');
      % generate bilateral data
      [degs,~] = this.generate_fixation_data(fn, this.distance{1}, 'lr');
      options = struct();
      d = vertcat(degs{:});
      box_degree = d(strcmpi({d.name}, 'some')).deg;
      dist = this.distance{1};
      dist_unit = this.unit{1};
      options.resolution = [1280 1024];
      options.fixation_point = [1280/4 1024*3/4];
      options.overwrite = 1;
      options.eyes = work_eye;
      options.channel_action = 'add';
      [~,~, o_data] = pspm_load_data(fn);
      [sts, outfile] = this.verifyWarningFree(@() ...
        pspm_find_valid_fixations(fn, box_degree, dist, dist_unit,options));
      this.verifyEqual(sts, 1);
      [~,~, n_data] = pspm_load_data(outfile);
      n_old_chans = numel(o_data);
      n_new_chans = numel(n_data);
      % get list of new chantypes
      chantypes = cellfun(@(x) x.header.chantype, ...
        n_data((n_old_chans+1):n_new_chans), 'UniformOutput', 0);
      switch work_eye
        case 'combined'
<<<<<<< HEAD
          this.verifyTrue(any(strcmpi(channeltypes, 'pupil_l')) && any(strcmpi(channeltypes, 'pupil_r')));
=======
          this.verifyTrue(any(strcmpi(chantypes, 'pupil_l')) && ...
            any(strcmpi(chantypes, 'pupil_r')));
>>>>>>> 7156d387
        case 'left'
          this.verifyTrue(any(strcmpi(chantypes, 'pupil_l')) && ...
            all(~strcmpi(chantypes, 'pupil_r')));
        case 'right'
          this.verifyTrue(any(strcmpi(chantypes, 'pupil_r')) && ...
            all(~strcmpi(chantypes, 'pupil_l')));
      end
    end
    function test_missing(this, missing)
      % generate data
      fn = pspm_find_free_fn(this.testfile_prefix, '.mat');
      [degs,~] = this.generate_fixation_data(fn, this.distance{1}, 'lr');
      options = struct();
      d = vertcat(degs{:});
      box_degree = d(strcmpi({d.name}, 'some')).deg;
      dist = this.distance{1};
      dist_unit = this.unit{1};
      options.resolution = [1280 1024];
      options.fixation_point = [1280/4 1024*3/4];
      options.overwrite = 1;
      options.missing = missing;
      options.channel_action = 'add';
      [sts, outfile] = this.verifyWarningFree(@() ...
        pspm_find_valid_fixations(fn, box_degree, dist,dist_unit,options));
      this.verifyEqual(sts, 1);
      [~, ~, n_data] = pspm_load_data(outfile);
      % look for channels with 'missing' in chantype
      missing_chans = cellfun(@(x) ...
        numel(regexp(x.header.chantype, 'missing')) > 0, n_data);
      if missing
        % expect missing channels
        this.verifyTrue(any(missing_chans));
      else
        % expect no missing channels
        this.verifyTrue(all(~missing_chans));
      end
    end
    function test_overwrite(this)
      % generate data
      fn = pspm_find_free_fn(this.testfile_prefix, '.mat');
      [degs,~] = this.generate_fixation_data(fn, this.distance{1}, 'lr');
      options = struct();
      d = vertcat(degs{:});
      box_degree = d(strcmpi({d.name}, 'some')).deg;
      dist = this.distance{1};
      dist_unit = this.unit{1};
      options.resolution = [1280 1024];
      options.fixation_point = [1280/4 1024*3/4];
      options.channel_action = 'add';
      [~, ~, o_data] = pspm_load_data(fn);
      % Test no overwrite
      options.overwrite = 0;
      [sts, outfile] = this.verifyWarning(@() ...
        pspm_find_valid_fixations(fn, box_degree, dist,dist_unit, options), ...
        'ID:data_loss');
      this.verifyEqual(sts, 1);
      [~, ~, n_data] = pspm_load_data(outfile);
      this.verifyEqual(numel(n_data), numel(o_data));
      % Test with overwrite
      options.overwrite = 1;
      [sts, outfile] = this.verifyWarningFree(@() ...
        pspm_find_valid_fixations(fn, box_degree, dist,dist_unit, options));
      this.verifyEqual(sts, 1);
      [~, ~, n_data] = pspm_load_data(outfile);
      this.verifyNotEqual(numel(n_data), numel(o_data));
    end
    function test_chan_action(this, channel_action)
      % generate data
      fn = pspm_find_free_fn(this.testfile_prefix, '.mat');
      [degs,~] = this.generate_fixation_data(fn, this.distance{1},  'lr');
      options = struct();
      d = vertcat(degs{:});
      box_degree = d(strcmpi({d.name}, 'some')).deg;
      dist = this.distance{1};
      dist_unit = this.unit{1};
      options.resolution = [1280 1024];
      options.screen_settings.display_size = 20;
      options.fixation_point = [1280/4 1024*3/4];
      options.overwrite = 1;
      options.channel_action = channel_action;
      [~, ~, o_data] = pspm_load_data(fn);
      [sts, outfile] = this.verifyWarningFree(@() ...
        pspm_find_valid_fixations(fn, box_degree, dist, dist_unit,options));
      this.verifyEqual(sts, 1);
      [~, ~, n_data] = pspm_load_data(outfile);
      switch channel_action
        case 'add'
          this.verifyNotEqual(numel(n_data), numel(o_data));
        case 'replace'
          this.verifyEqual(numel(n_data), numel(o_data));
      end
    end
    function test_newfile(this, newfile)
      % generate data
      fn = pspm_find_free_fn(this.testfile_prefix, '.mat');
      [degs,~] = this.generate_fixation_data(fn, this.distance{1}, 'lr');
      options = struct();
      d = vertcat(degs{:});
      box_degree = d(strcmpi({d.name}, 'some')).deg;
      dist = this.distance{1};
      dist_unit = this.unit{1};
      options.resolution = [1280 1024];
      options.fixation_point = [1280/4 1024*3/4];
      options.overwrite = 1;
      if newfile
        options.newfile = pspm_find_free_fn(this.testfile_prefix, '.mat');
        this.datafiles{end+1} = options.newfile;
      end
      [sts, outfile] = this.verifyWarningFree(@() ...
        pspm_find_valid_fixations(fn, box_degree, dist, dist_unit, options));
      this.verifyEqual(sts, 1);
      if newfile
        this.verifyEqual(outfile, options.newfile);
      else
        this.verifyEqual(outfile, fn);
      end
      sts = pspm_load_data(outfile);
      this.verifyEqual(sts, 1)
    end
    function test_gaze_validation(this, distance, ...
        resolution, eyes)
      % generate data
      fn = pspm_find_free_fn(this.testfile_prefix, '.mat');
      [degs,~] = this.generate_fixation_data(fn, distance, eyes);
      for i = 1:numel(degs)
        d = degs{i};
        box_degree = d.deg;
        dist = distance;
        dist_unit = this.unit{1};
        options.resolution = resolution;
        options.overwrite = 1;
        options.missing = 1;
        options.fixation_point = [resolution(1)/4 resolution(2)*3/4];
        options.newfile = pspm_find_free_fn(this.testfile_prefix, '.mat');
        this.datafiles{end+1} = options.newfile;
        if d.expect == 1
          [~, outfile] = this.verifyWarning(@() ...
            pspm_find_valid_fixations(fn, box_degree, dist, dist_unit, options), ...
            'ID:invalid_input');
        else
          [sts, outfile] = this.verifyWarningFree(@() ...
            pspm_find_valid_fixations(fn, box_degree, dist, dist_unit, options));
          this.verifyEqual(sts, 1);
        end
        [~, ~, data] = pspm_load_data(outfile);
        % this test is only possible if NaN pupil values also cause
        % invalid gaze coordinates which will lead to 1's in the
        % missing channel.
        for j=1:length(eyes)
          e = lower(eyes(j));
          missing_chan = find(...
            cellfun(@(x) strcmpi(x.header.chantype, ['pupil_missing_', e]), data),...
            1, 'last');
          pupil_chan = find(...
            cellfun(@(x) strcmpi(x.header.chantype, ['pupil_', e]), data),...
            1, 'last');
          this.verifyTrue(all(isnan(data{pupil_chan}.data(data{missing_chan}.data == 1))));
          if d.expect ~= -1
            exp_missing = ...
              max(numel(data{pupil_chan}.data)*d.expect,...
              sum(isnan(data{pupil_chan}.data)));
            this.verifyTrue(sum(data{missing_chan}.data) == exp_missing);
          end
        end
      end
    end
    function test_bitmap_validation(this, distance, ...
        resolution, eyes)
      % generate data
      fn = pspm_find_free_fn(this.testfile_prefix, '.mat');
      [~,bitmaps] = this.generate_fixation_data(fn, distance, eyes);
      for i = 1:numel(bitmaps)
        d = bitmaps{i};
        bitmap = d.deg;
        options.resolution = resolution;
        options.overwrite = 1;
        options.missing = 1;
        options.newfile = pspm_find_free_fn(this.testfile_prefix, '.mat');
        this.datafiles{end+1} = options.newfile;
        if d.expect ~= 1
          [sts, outfile] = this.verifyWarningFree(@() ...
            pspm_find_valid_fixations(fn,bitmap, options));
          this.verifyEqual(sts, 1);
        else
          [~, outfile] = this.verifyWarning(@() ...
            pspm_find_valid_fixations(fn,bitmap, options), ...
            'ID:invalid_input');
        end
        [~, ~, data] = pspm_load_data(outfile);
        % this test is only possible if NaN pupil values also cause
        % invalid gaze coordinates which will lead to 1's in the
        % missing channel.
        for j = 1:length(eyes)
          e = lower(eyes(j));
          missing_chan = find(cellfun(@(x) strcmpi(x.header.chantype,...
            ['pupil_missing_', e]), data), 1, 'last');
          pupil_chan = find(cellfun(@(x) strcmpi(x.header.chantype,...
            ['pupil_', e]), data), 1, 'last');
          this.verifyTrue(all(isnan(data{pupil_chan}.data(data{missing_chan}.data == 1))));
          if d.expect ~= -1
            exp_missing = max(numel(data{pupil_chan}.data)*d.expect, sum(isnan(data{pupil_chan}.data)));
            this.verifyTrue(sum(data{missing_chan}.data) == exp_missing);
          end
        end
      end
    end
    function invalid_input(this)
      % no input
      this.verifyWarning(@() pspm_find_valid_fixations(), 'ID:invalid_input');
      % wrong input
      this.verifyWarning(@() pspm_find_valid_fixations('a'), 'ID:invalid_input');
      % generate data
      fn = pspm_find_free_fn(this.testfile_prefix, '.mat');
      this.generate_fixation_data(fn, 500, 'lr');
      box_degree = 'a';
      dist = '1';
      options = [];
      this.verifyWarning(@() pspm_find_valid_fixations(fn, box_degree, ...
        dist, options), 'ID:invalid_input');
      box_degree = 1;
      dist = 'a';
      this.verifyWarning(@() pspm_find_valid_fixations(fn, box_degree, ...
        dist, options), 'ID:invalid_input');
      dist = 1;
      dist_unit = 5;
      this.verifyWarning(@() pspm_find_valid_fixations(fn, box_degree, ...
        dist,dist_unit,options), 'ID:invalid_input');
      dist_unit = 'cm';
      options2 = [1,2];
      this.verifyWarning(@() pspm_find_valid_fixations(fn, box_degree, ...
        dist,dist_unit,options2), 'ID:invalid_input');
      % check bitmap option
      bitmap = 'Hello World!';
      this.verifyWarning(@() pspm_find_valid_fixations(fn, bitmap, ...
        options), 'ID:invalid_input');
      options.resolution = 1;
      this.verifyWarning(@() pspm_find_valid_fixations(fn, box_degree, ...
        dist, dist_unit,options), 'ID:invalid_input');
      options.screen_settings.resolution = [1280 1024];
      options.fixation_point = 'a';
      this.verifyWarning(@() pspm_find_valid_fixations(fn, box_degree, ...
        dist, dist_unit, options), 'ID:invalid_input');
      options.fixation_point = [100 500];
      options.channel_action = 'bla';
      this.verifyWarning(@() pspm_find_valid_fixations(fn, box_degree, ...
        dist, dist_unit, options), 'ID:invalid_input');
      options.channel_action = 'add';
      options.newfile = 0;
      this.verifyWarning(@() pspm_find_valid_fixations(fn, box_degree, ...
        dist, dist_unit, options), 'ID:invalid_input');
      options.newfile = 'abc';
      options.overwrite = 'abc';
      this.verifyWarning(@() pspm_find_valid_fixations(fn, box_degree, ...
        dist, dist_unit, options), 'ID:invalid_input');
      options.overwrite = 0;
      options.missing = 'abc';
      this.verifyWarning(@() pspm_find_valid_fixations(fn, box_degree, ...
        dist, dist_unit, options), 'ID:invalid_input');
      options.missing = 0;
      options.eyes = 'abc';
      this.verifyWarning(@() pspm_find_valid_fixations(fn, box_degree, ...
        dist, dist_unit, options), 'ID:invalid_input');
      options.eyes = 'combined';
      options.channel = 'abc';
      this.verifyWarning(@() pspm_find_valid_fixations(fn, box_degree, ...
        dist, dist_unit, options), 'ID:invalid_input');
    end
  end
end<|MERGE_RESOLUTION|>--- conflicted
+++ resolved
@@ -184,12 +184,8 @@
         n_data((n_old_chans+1):n_new_chans), 'UniformOutput', 0);
       switch work_eye
         case 'combined'
-<<<<<<< HEAD
-          this.verifyTrue(any(strcmpi(channeltypes, 'pupil_l')) && any(strcmpi(channeltypes, 'pupil_r')));
-=======
           this.verifyTrue(any(strcmpi(chantypes, 'pupil_l')) && ...
             any(strcmpi(chantypes, 'pupil_r')));
->>>>>>> 7156d387
         case 'left'
           this.verifyTrue(any(strcmpi(chantypes, 'pupil_l')) && ...
             all(~strcmpi(chantypes, 'pupil_r')));
