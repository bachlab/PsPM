--- conflicted
+++ resolved
@@ -51,17 +51,10 @@
 %% Window specific settings
 switch app.layout.Name
   case 'pspm'
-<<<<<<< HEAD
-    attribution_disp_text = ['Build 03-06-2024 with MATLAB 2024a, ',...
-      'The PsPM Team, University College London'];
-    app.text_attribution.Text{1,1} = 'Version 7.0';
-    app.text_attribution.Text{2,1} = attribution_disp_text;
-=======
     attribution_disp_text = ['Build 25-01-2024 with MATLAB 2024a, ',...
       'The PsPM Team'];
     app.attribution.Text{1,1} = 'Version 7.0';
     app.attribution.Text{2,1} = attribution_disp_text;
->>>>>>> 6efd5a32
 end
 return
 
