function [sts, out] = pspm_simple_qa(data, sr, options)
	% pspm_simple_qa applies simple SCR quality assessment rulesets
	% Rule 1:       Microsiemens values must be within range (0.05 to 60)
	% Rule 2:       Absolute slope of value change must be less than 10 microsiemens per second
	%
	% FORMAT:
<<<<<<< HEAD
	%   [sts, out] = pspm_simple_qa(data, sr, options)
=======
	%	[sts, out] = pspm_simple_qa(data, sr, options)
>>>>>>> 1912ee97
	%
	% INPUT ARGUMENTS:
	%	data:                           A numeric vector. Data should be in microsiemens.
	%	sr:                             Samplerate of the data. This is needed to determine the slopes unit.
	%	options:                        A struct with algorithm specific settings.
	%		min:                        Minimum value in microsiemens (default: 0.05).
	%		max:                        Maximum value in microsiemens (default: 60).
	%		slope:                      Maximum slope in microsiemens per sec (default: 10).
	%		missing_epochs_filename:	If provided will create a .mat file saving the epochs if it exists.
	%									The path can be specified, but if not the file will be saved in the current folder.
	%									For instance, abc will create abc.mat
	%		deflection_threshold:       Define an threshold in original data units for a slope to pass to be considerd in the filter.
	%									This is useful, for example, with oscillatory wave data due to limited A/D bandwidth.
	%									The slope may be steep due to a jump between voltages but we likely do not want to consider this to be filtered.
	%									A value of 0.1 would filter oscillatory behaviour with threshold less than 0.1v but not greater
	%									Default: 0.1
	%		data_island_threshold:      A float in seconds to determine the maximum length of data between NaN epochs.
	%									Islands of data shorter than this threshold will be removed.
	%									Default: 0 s - no effect on filter
	%		expand_epochs:              A float in seconds to determine by how much data on the flanks of artefact epochs will be removed.
	%									Default: 0.5 s
	%		change_data:				A numerical value to choose whether to change the data or not
	%									Default: 1 (true)
<<<<<<< HEAD
	%		clipping_step_size:			A numerical value specifying the step size in moving average algorithm for detecting clipping
	%		clipping_threshold:			A float between 0 and 1 specifying the proportion of local maximum in a step
	%		clipping_filename:			If provided will create a .mat file with the clipping,
	%                                   e.g. abc will create abc.mat
=======
	%
>>>>>>> 1912ee97
	% OUTPUT ARGUMENTS:
	%	sts:							?
	%	out:							The final output of the processed data.
	%									Can be the changed to the data with epochs removed if options.change_data is set to be positive.
	%
	% FUNCTIONS:
	%	filter_to_epochs:				Return the start and end points of epoches (2D array) by the given filter (1D array).
	%
	% KEY VARIABLES:
	%	filt: 							A filtering array consisting of 0 and 1 for selecting data whose y and slope are both within the range of interest.
	%	filt_epochs:					A filtering array consisting of 0 and 1 for selecting epochs.
	%	filt_range: 					A filtering array consisting of 0 and 1 for selecting data within the range of interest.
	%	filt_slope: 					A filtering array consisting of 0 and 1 for selecting data whose slope is within the range of interest.
	%
	%__________________________________________________________________________
	% PsPM 5.0
	% 2009-2017 Tobias Moser (University of Zurich)
	% 2020 Samuel Maxwell & Dominik Bach (UCL)
<<<<<<< HEAD
	% 2021 Dadi Zhao (UCL)
	% $Id: pspm_pp.m 450 2017-07-03 15:17:02Z tmoser $
	% $Rev: 450 $

	%% initialise
	global settings;
	if isempty(settings)
		pspm_init; 
=======

	% $Id: pspm_pp.m 450 2017-07-03 15:17:02Z tmoser $
	% $Rev: 450 $

	%% Initialise
	global settings;
	if isempty(settings)
		pspm_init;
>>>>>>> 1912ee97
	end
	out = [];
	sts = -1;

	%% Set default values
	if ~exist('options', 'var')
		options = struct();
	end
	if ~isfield(options, 'min')
		options.min = 0.05;
	end
	if ~isfield(options, 'max')
		options.max = 60;
	end
	if ~isfield(options, 'slope')
		options.slope = 10;
	end
	if ~isfield(options, 'deflection_threshold')
		options.deflection_threshold = 0.1;
	end
	if ~isfield(options, 'data_island_threshold')
		options.data_island_threshold = nan;
	end
	if ~isfield(options, 'expand_epochs')
		options.expand_epochs = 0.5;
	end
	if ~isfield(options, 'change_data')
		options.change_data = 1;
	end
<<<<<<< HEAD
	if ~isfield(options, 'clipping_step_size')
		options.clipping_step_size = 1000;
	end
	if ~isfield(options, 'clipping_n_window')
		options.clipping_n_window = 5;
	end
	if ~isfield(options, 'clipping_threshold')
		options.clipping_threshold = 0.8;
	end
=======
>>>>>>> 1912ee97

	%% Sanity checks
	if ~isnumeric(data)
		warning('ID:invalid_input', 'Argument ''data'' must be numeric.'); return;
	elseif ~isnumeric(sr)
		warning('ID:invalid_input', 'Argument ''sr'' must be numeric.'); return;
	elseif ~any(size(data) > 1)
		warning('ID:invalid_input', 'Argument ''data'' should contain > 1 data points.'); return;
	elseif ~isnumeric(options.min)
		warning('ID:invalid_input', 'Argument ''options.min'' must be numeric.'); return;
	elseif ~isnumeric(options.max)
		warning('ID:invalid_input', 'Argument ''options.max'' must be numeric.'); return;
	elseif ~isnumeric(options.slope)
		warning('ID:invalid_input', 'Argument ''options.slope'' must be numeric.'); return;
	elseif isfield(options, 'missing_epochs_filename')
		if ~ischar(options.missing_epochs_filename)
			warning('ID:invalid_input', 'Argument ''options.missing_epochs_filename'' must be char array.'); return;
		end
		[pth, ~, ext] = fileparts(options.missing_epochs_filename);
		if ~isempty(pth) && exist(pth,'dir')~=7
			warning('ID:invalid_input','Please specify a valid output directory if you want to save missing epochs.');
			return;
		end
	end
	if options.change_data == 0 && ~isfield(options, 'missing_epochs_filename')
		warning('This procedure leads to no output, according to the selected options.');
	end
<<<<<<< HEAD
		
	if isfield(options, 'clipping_filename')
		data_clipping_detected = detect_clipping(data, options.clipping_step_size, options.clipping_n_window, options.clipping_threshold);
		save(options.clipping_filename, 'data_clipping_detected');
	end
=======
>>>>>>> 1912ee97

	%% Create filters
	data_changed = NaN(size(data));
	filt_range = data < options.max & data > options.min;
	filt_slope = true(size(data));
	filt_slope(2:end) = abs(diff(data)*sr) < options.slope;
	if (options.deflection_threshold ~= 0) && ~all(filt_slope==1)
		slope_epochs = filter_to_epochs(filt_slope);
		for r = slope_epochs' 
			if range(data(r(1):r(2))) < options.deflection_threshold
				filt_slope(r(1):r(2)) = 1;
			end
		end
	end
	% combine filters
	filt = filt_range & filt_slope;

	%% Find data islands and expand artefact islands
	if isempty(find(filt==0, 1))
		warning('Epoch was empty based on the current settings.');
	else
		if options.data_island_threshold > 0 || options.expand_epochs > 0
        
			% work out data epochs
			filt_epochs = filter_to_epochs(1-filt); % gives data (rather than artefact) epochs
        
			if options.expand_epochs > 0
				% remove data epochs too short to be shortened
				epoch_duration = diff(filt_epochs, 1, 2);
				filt_epochs(epoch_duration < 2 * ceil(options.expand_epochs * sr), :) = [];
				% shorten data epochs
				filt_epochs(:, 1) = filt_epochs(:, 1) + ceil(options.expand_epochs * sr);
				filt_epochs(:, 2) = filt_epochs(:, 2) - ceil(options.expand_epochs * sr);
			end
        
			% correct possibly negative values
			filt_epochs(filt_epochs(:, 2) < 1, 2) = 1;
        
			if options.data_island_threshold > 0
				epoch_duration = diff(filt_epochs, 1, 2);
				filt_epochs(epoch_duration < options.data_island_threshold * sr, :) = [];
			end
        
			% write back into data
			index(filt_epochs(:, 1)) = 1;
			index(filt_epochs(:, 2)) = -1;
			filt = (cumsum(index(:)) == 1); % (thanks Jan: https://www.mathworks.com/matlabcentral/answers/324955-replace-multiple-intervals-in-array-with-nan-no-loops)
		end
	end
	data_changed(filt) = data(filt);

	%% Write epochs to mat if missing_epochs_filename option is present
	if isfield(options, 'missing_epochs_filename')
		if ~isempty(find(filt == 0, 1))
			epochs = filter_to_epochs(filt);
		else
			epochs = [];
		end
		save(options.missing_epochs_filename, 'epochs');
	end

	% Change data if options.change_data is set positive
	if options.change_data == 1
		out = data_changed;
	else
		out = data;
	end
	sts = 1;
<<<<<<< HEAD
end

function epochs = filter_to_epochs(filt)	% Return the start and end points of the excluded interval
	epoch_on = find(diff(filt) == -1) + 1;	% Return the start points of the excluded interval
	epoch_off = find(diff(filt) == 1);		% Return the end points of the excluded interval
	if ~isempty(epoch_on) && ~isempty(epoch_off)
		if (epoch_on(end) > epoch_off(end))     % ends on
			epoch_off(end + 1) = length(filt);	% Include the end point of the whole data sequence
		end
		if (epoch_on(1) > epoch_off(1))         % starts on
			epoch_on = [ 1; epoch_on ];			% Include the start point of the whole data sequence
		end
	elseif ~isempty(epoch_on) && isempty(epoch_off)
		epoch_off = length(filt);
	elseif isempty(epoch_on) && ~isempty(epoch_off)
		epoch_on = 1;
	end
	epochs = [ epoch_on, epoch_off ];
end

function interval_clipping = detect_clipping(data, step_size, n_window, threshold) % test clipping
	l_data = length(data);
	window_size = n_window * step_size;
	index_window_starter = 1:step_size:(l_data-mod((l_data-window_size),step_size)-window_size-step_size+1);
	index_clipping = zeros(1,length(index_window_starter));
	for window_starter = index_window_starter
		data_oi_front = data((window_starter+1):(window_starter+window_size));
		data_oi_front_max = max(data_oi_front);
		if sum(data_oi_front==data_oi_front_max)/length(data_oi_front) > threshold
			index_clipping(index_window_starter==window_starter) = 1;
		end
		if window_starter > window_size
			data_oi_back = data((window_starter+1-+window_size):(window_starter));
			data_oi_back_max = max(data_oi_front);
			if sum(data_oi_back==data_oi_back_max)/length(data_oi_back) > threshold
				index_clipping(index_window_starter==window_starter) = 1;
			end
		end
	end
	interval_clipping = [kron(index_clipping,ones(1,window_size)), ...
	zeros(1,length(step_size)), ...
	zeros(1,mod((l_data-window_size),step_size))];
	interval_clipping = downsample(interval_clipping,n_window);
	if length(interval_clipping) > l_data
		interval_clipping((l_data+1):end) = [];
	elseif length(interval_clipping) < l_data
		interval_clipping((end+1):l_data) = 0;
	end
=======
end

function epochs = filter_to_epochs(filt)	% Return the start and end points of the excluded interval
	epoch_on = find(diff(filt) == -1) + 1;	% Return the start points of the excluded interval
	epoch_off = find(diff(filt) == 1);		% Return the end points of the excluded interval
	if ~isempty(epoch_on) && ~isempty(epoch_off)
		if (epoch_on(end) > epoch_off(end))     % ends on
			epoch_off(end + 1) = length(filt);	% Include the end point of the whole data sequence
		end
		if (epoch_on(1) > epoch_off(1))         % starts on
			epoch_on = [ 1; epoch_on ];			% Include the start point of the whole data sequence
		end
	elseif ~isempty(epoch_on) && isempty(epoch_off)
		epoch_off = length(filt);
	elseif isempty(epoch_on) && ~isempty(epoch_off)
		epoch_on = 1;
	end
	epochs = [ epoch_on, epoch_off ];
>>>>>>> 1912ee97
end<|MERGE_RESOLUTION|>--- conflicted
+++ resolved
@@ -4,11 +4,7 @@
 	% Rule 2:       Absolute slope of value change must be less than 10 microsiemens per second
 	%
 	% FORMAT:
-<<<<<<< HEAD
 	%   [sts, out] = pspm_simple_qa(data, sr, options)
-=======
-	%	[sts, out] = pspm_simple_qa(data, sr, options)
->>>>>>> 1912ee97
 	%
 	% INPUT ARGUMENTS:
 	%	data:                           A numeric vector. Data should be in microsiemens.
@@ -32,14 +28,10 @@
 	%									Default: 0.5 s
 	%		change_data:				A numerical value to choose whether to change the data or not
 	%									Default: 1 (true)
-<<<<<<< HEAD
 	%		clipping_step_size:			A numerical value specifying the step size in moving average algorithm for detecting clipping
 	%		clipping_threshold:			A float between 0 and 1 specifying the proportion of local maximum in a step
 	%		clipping_filename:			If provided will create a .mat file with the clipping,
 	%                                   e.g. abc will create abc.mat
-=======
-	%
->>>>>>> 1912ee97
 	% OUTPUT ARGUMENTS:
 	%	sts:							?
 	%	out:							The final output of the processed data.
@@ -58,7 +50,6 @@
 	% PsPM 5.0
 	% 2009-2017 Tobias Moser (University of Zurich)
 	% 2020 Samuel Maxwell & Dominik Bach (UCL)
-<<<<<<< HEAD
 	% 2021 Dadi Zhao (UCL)
 	% $Id: pspm_pp.m 450 2017-07-03 15:17:02Z tmoser $
 	% $Rev: 450 $
@@ -66,17 +57,7 @@
 	%% initialise
 	global settings;
 	if isempty(settings)
-		pspm_init; 
-=======
-
-	% $Id: pspm_pp.m 450 2017-07-03 15:17:02Z tmoser $
-	% $Rev: 450 $
-
-	%% Initialise
-	global settings;
-	if isempty(settings)
 		pspm_init;
->>>>>>> 1912ee97
 	end
 	out = [];
 	sts = -1;
@@ -106,7 +87,6 @@
 	if ~isfield(options, 'change_data')
 		options.change_data = 1;
 	end
-<<<<<<< HEAD
 	if ~isfield(options, 'clipping_step_size')
 		options.clipping_step_size = 1000;
 	end
@@ -116,8 +96,6 @@
 	if ~isfield(options, 'clipping_threshold')
 		options.clipping_threshold = 0.8;
 	end
-=======
->>>>>>> 1912ee97
 
 	%% Sanity checks
 	if ~isnumeric(data)
@@ -145,14 +123,11 @@
 	if options.change_data == 0 && ~isfield(options, 'missing_epochs_filename')
 		warning('This procedure leads to no output, according to the selected options.');
 	end
-<<<<<<< HEAD
 		
 	if isfield(options, 'clipping_filename')
 		data_clipping_detected = detect_clipping(data, options.clipping_step_size, options.clipping_n_window, options.clipping_threshold);
 		save(options.clipping_filename, 'data_clipping_detected');
 	end
-=======
->>>>>>> 1912ee97
 
 	%% Create filters
 	data_changed = NaN(size(data));
@@ -221,7 +196,6 @@
 		out = data;
 	end
 	sts = 1;
-<<<<<<< HEAD
 end
 
 function epochs = filter_to_epochs(filt)	% Return the start and end points of the excluded interval
@@ -270,24 +244,4 @@
 	elseif length(interval_clipping) < l_data
 		interval_clipping((end+1):l_data) = 0;
 	end
-=======
-end
-
-function epochs = filter_to_epochs(filt)	% Return the start and end points of the excluded interval
-	epoch_on = find(diff(filt) == -1) + 1;	% Return the start points of the excluded interval
-	epoch_off = find(diff(filt) == 1);		% Return the end points of the excluded interval
-	if ~isempty(epoch_on) && ~isempty(epoch_off)
-		if (epoch_on(end) > epoch_off(end))     % ends on
-			epoch_off(end + 1) = length(filt);	% Include the end point of the whole data sequence
-		end
-		if (epoch_on(1) > epoch_off(1))         % starts on
-			epoch_on = [ 1; epoch_on ];			% Include the start point of the whole data sequence
-		end
-	elseif ~isempty(epoch_on) && isempty(epoch_off)
-		epoch_off = length(filt);
-	elseif isempty(epoch_on) && ~isempty(epoch_off)
-		epoch_on = 1;
-	end
-	epochs = [ epoch_on, epoch_off ];
->>>>>>> 1912ee97
 end