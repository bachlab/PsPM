function [sts, outchannel] = pspm_convert_hb2hp(fn, sr, options)
% ● Description
%   pspm_convert_hb2hp transforms heart beat data into an interpolated heart
%   rate signal and adds this as an additional channel to the data file
% ● Format
%   [sts, channel_index] = pspm_convert_hb2hp(fn, sr, options)
% ● Arguments
%                 fn: data file name
%                 sr: new sample rate for heart period channel
%   ┌─────── options
%   ├───────.channel: [optional, numeric/string, default: 'hb', i.e. last 
%   │                 heart beat channel in the file]
%   │                 Channel type or channel ID to be preprocessed.
%   │                 Channel can be specified by its index (numeric) in the 
%   │                 file, or by channel type (string).
%   │                 If there are multiple channels with this type, only
%   │                 the last one will be processed. If you want to
%   │                 convert several heart beat channels in a PsPM file,
%   │                 call this function multiple times with the index of
%   │                 each channel.  In this case, set the option 
%   │                 'channel_action' to 'add',  to store each
%   │                 resulting 'hp' channel separately.
%   ├.channel_action: ['add'/'replace', default as 'replace']
%   │                 Defines whether heart rate signal
%   │                 should be added or the corresponding preprocessed
%   │                 channel should be replaced.
%   ├─────────.limit: [struct]
%   │                 Specifies upper and lower limit for heart
%   │                 periods. If the limit is exceeded, the values will
%   │                 be ignored/removed and interpolated.
%   ├─────────.upper: [numeric]
%   │                 Specifies the upper limit of the
%   │                 heart periods in seconds. Default is 2.
%   └─────────.lower: [numeric]
%                     Specifies the lower limit of the
%                     heart periods in seconds. Default is 0.2.
<<<<<<< HEAD
% 
% % ● Reference
%     [1] Paulus PC, Castegnetti G, & Bach DR (2016). Modeling event-related 
%         heart period responses. Psychophysiology, 53, 837-846.
%  
=======
% ● Output
%      channel_index: index of channel containing the processed data
>>>>>>> 89903745
% ● History
%   Introduced in PsPM 3.0
%   Written in 2008-2015 by Dominik R Bach (Wellcome Trust Centre for Neuroimaging)

%% initialise & user output
sts = -1;
global settings;
if isempty(settings) 
    pspm_init;
end
outchannel = [];

% check input
% -------------------------------------------------------------------------
if nargin < 1
  warning('ID:invalid_input','No input. Don''t know what to do.'); return;
elseif nargin < 2
  warning('ID:invalid_input','No sample rate given.'); return;
elseif ~isnumeric(sr)
  warning('ID:invalid_input','Sample rate needs to be numeric.'); return;
elseif nargin < 3   
    options = struct();
end
options = pspm_options(options, 'convert_hb2hp');
if options.invalid
  return
end

% get data
% -------------------------------------------------------------------------
[nsts, data, dinfos] = pspm_load_channel(fn, options.channel, 'hb');
if nsts == -1, return; end


% interpolate
% -------------------------------------------------------------------------
hb  = data.data;
ibi = diff(hb);
idx = find(ibi > options.limit.lower & ibi < options.limit.upper);
hp = 1000 * ibi; % in ms
newt = (1/sr):(1/sr):dinfos.duration;
try
  newhp = interp1(hb(idx+1), hp(idx), newt, 'linear' ,'extrap'); % assign hr to following heart beat
catch
  warning('ID:too_strict_limits', ['Interpolation failed because there weren''t enough heartbeats within the ',...
    'required period limits. Filling the heart period channel with NaNs.']);
  newhp = NaN(1, size(newt, 2));
end


% save data
% -------------------------------------------------------------------------
newdata.data = newhp(:);
newdata.header.sr = sr;
newdata.header.units = 'ms';
newdata.header.chantype = 'hp';

o.msg.prefix = 'Heart beat converted to heart period and';
try
  [nsts,winfos] = pspm_write_channel(fn, newdata, options.channel_action, o);
  if nsts == -1, return;
  end
catch
  warning('ID:invalid_input', 'call of pspm_write_channel failed');
  return;
end
outchannel = winfos.channel;
sts = 1;
return<|MERGE_RESOLUTION|>--- conflicted
+++ resolved
@@ -34,16 +34,13 @@
 %   └─────────.lower: [numeric]
 %                     Specifies the lower limit of the
 %                     heart periods in seconds. Default is 0.2.
-<<<<<<< HEAD
+% ● Output
+%      channel_index: index of channel containing the processed data
 % 
 % % ● Reference
 %     [1] Paulus PC, Castegnetti G, & Bach DR (2016). Modeling event-related 
 %         heart period responses. Psychophysiology, 53, 837-846.
 %  
-=======
-% ● Output
-%      channel_index: index of channel containing the processed data
->>>>>>> 89903745
 % ● History
 %   Introduced in PsPM 3.0
 %   Written in 2008-2015 by Dominik R Bach (Wellcome Trust Centre for Neuroimaging)
