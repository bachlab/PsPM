function [sts, out] = pspm_scr_pp(datafile, options)
% ● Description
%   pspm_scr_pp applies simple skin conductance response (SCR) quality
%   assessment rulesets.
%   Rule 1: Microsiemens values must be within range (0.05 to 60)
%   Rule 2: Absolute slope of value change must be less than 10 microsiemens
%           per second
%   If option.missing_epochs_filename is specified, the detected epochs
%   will be written to a missing epochs file to be used for GLM
%   (recommended). Otherwise, the respective data will be changed to NaN.
% ● Format
%   [sts, channel_index]       = pspm_scr_pp(data, options)
%   [sts, missing_epochs_file] = pspm_scr_pp(data, options)
% ● Arguments
%   *  datafile:  a file name
%   ┌─────── options
%   ├───────.channel: [optional, numeric/string, default: 'scr', i.e. last
%   │                 SCR channel in the file]
%   │                 Channel type or channel ID to be preprocessed.
%   │                 Channel can be specified by its index (numeric) in the
%   │                 file, or by channel type (string).
%   │                 If there are multiple channels with this type, only
%   │                 the last one will be processed. If you want to
%   │                 preprocess several SCR in a PsPM file,
%   │                 call this function multiple times with the index of
%   │                 each channel.  In this case, set the option
%   │                 'channel_action' to 'add',  to store each
%   │                 resulting 'scr' channel separately.
%   ├──────.min:  [Optional] Minimum value in microsiemens (default: 0.05).
%   ├──────.max:  [Optional] Maximum value in microsiemens (default: 60).
%   ├────.slope:  [Optional] Maximum slope in microsiemens per sec (default: 10).
%   ├.missing_epochs_filename:
%   │             [Optional] If provided will create a .mat file saving the epochs.
%   │             The path can be specified, but if not the file will be saved
%   │             in the current folder. If saving to the missing epochs file,
%   │             no data in the original datafile will be changed. For
%   │             instance, abc will create abc.mat
%   ├.deflection_threshold:
%   │             [Optional] Define an threshold in original data units for a slope to pass
%   │             to be considered in the filter. This is useful, for example,
%   │             with oscillatory wave data due to limited A/D bandwidth.
%   │             The slope may be steep due to a jump between voltages but we
%   │             likely do not want to consider this to be filtered.
%   │             A value of 0.1 would filter oscillatory behaviour with
%   │             threshold less than 0.1v but not greater. Default: 0.1
%   ├.data_island_threshold:
%   │             [Optional] A float in seconds to determine the maximum length of data
%   │             between NaN epochs.
%   │             Islands of data shorter than this threshold will be removed.
%   │             Default: 0 s - no effect on filter
%   ├.expand_epochs:
%   │             [Optional] A float in seconds to determine by how much data on the flanks
%   │             of artefact epochs will be removed. Default: 0.5 s
%   ├.clipping_step_size:
%   │             [Optional] A numerical value specifying the step size in moving average
%   │             algorithm for detecting clipping. Default: 10
%   ├.clipping_window_size:
%   │             [Optional] A numerical value specifying the window size in moving average
%   │             algorithm for detecting clipping. Default: 100
%   ├.clipping_threshold:
%   │             [Optional] A float between 0 and 1 specifying the proportion of local
%   │             maximum in a step. Default: 0.1
%   ├.baseline_jump:
%   │             [Optional] A numerical value to determine how many times of data
%   │             jumpping will be considered for detecting baseline
%   │             alteration. For example, when .baseline is set to be 2,
%   │             if the maximum value of the window is more than 2 times
%   │             than the 5% percentile of the values in the window, such
%   │             periods will be considered as baseline alteration.
%   │             Default: 1.5
%   ├.include_baseline:
%   │             [Optional] A bool value to determine if detected baseline alteration
%   │             will be included in the calculated clippings.
%   │             Default: 0 (not to include baseline alteration in clippings)
%   ├─.overwrite: [logical] (0 or 1)
<<<<<<< HEAD
%   │             Define whether to overwrite existing missing epochs files 
%   │             or not (default). Will only be used if
%   │             options.missing_epochs_filename is specified.
%   └.channel_action:
%                 Accepted values: 'add'/'replace'
=======
%   │             [Optional] Define whether to overwrite existing missing epochs files 
%   │             or not (default). Will only be used if
%   │             options.missing_epochs_filename is specified.
%   └.channel_action:
%                 [Optional] Accepted values: 'add'/'replace'
>>>>>>> 7acbf653
%                 Defines whether the new channel should be added or the previous
%                 outputs of this function should be replaced. Default: 'add'. 
%                 Will not be used if options.missing_epochs_filename is 
%                 specified.
% ● Outputs
%   *  channel_index: index of channel containing the processed data
%   *  missing_epochs_file: file that contains the missing epochs
% ● Internal Functions
%   filter_to_epochs
%                 Return the start and end points of epoches (2D array) by the
%                 given filter (1D array).
% ● Key Variables of Internal Functions
%   filt          A filtering array consisting of 0 and 1 for selecting data
%                 whose y and slope are both within the range of interest.
%   filt_epochs   A filtering array consisting of 0 and 1 for selecting epochs.
%   filt_range    A filtering array consisting of 0 and 1 for selecting data
%                 within the range of interest.
%   filt_slope    A filtering array consisting of 0 and 1 for selecting data
%                 whose slope is within the range of interest.
% ● History
%   Introduced In PsPM 5.1
%   Written in 2017      by Tobias Moser (University of Zurich)
%   Updated in 2020      by Samuel Maxwell (UCL)
%              2021-2024 by Teddy

%% Initialise
global settings
if isempty(settings)
    pspm_init;
end
sts = -1;
out = [];

%% Set default values
if nargin < 1
    warning('ID:invalid_input', 'No input. Don''t know what to do.'); return;
elseif nargin < 2
    options = struct();
end
options = pspm_options(options, 'scr_pp');
if options.invalid
    return
end

%% Sanity checks
[sts_loading, indatas, infos, pos_of_channel] = pspm_load_channel(datafile, options.channel, 'scr'); % check and get datafile
if sts_loading == -1
    return;
end
indata = indatas.data;
sr = indatas.header.sr; % return sampling frequency from the input data
if ~any(size(indata) > 1)
    warning('ID:invalid_input', 'Argument ''data'' should contain > 1 data points.');
    return;
end
%% Create filters
data_changed = NaN(size(indata));
filt_range = indata < options.max & indata > options.min;
filt_slope = true(size(indata));
filt_slope(2:end) = abs(diff(indata)*sr) < options.slope;
if (options.deflection_threshold ~= 0) && ~all(filt_slope==1)
    slope_epochs = filter_to_epochs(filt_slope);
    for r = transpose(slope_epochs)
        if range(indata(r(1):r(2))) < options.deflection_threshold
            filt_slope(r(1):r(2)) = 1;
        end
    end
end
[filt_clipping, filt_baseline] = detect_clipping_baseline(indata, options.clipping_step_size, ...
    options.clipping_window_size, options.baseline_jump, options.clipping_threshold);
if options.include_baseline
    filt_clipping = filt_clipping | filt_baseline;
end
% combine filters
filt = filt_range & filt_slope;
filt = filt & (1-filt_clipping);
%% Find data islands and expand artefact islands
if isempty(find(filt==0, 1))
    warning('Epoch was empty based on the current settings.');
else
    if options.data_island_threshold > 0 || options.expand_epochs > 0
        % work out data epochs
        filt_epochs = filter_to_epochs(1-filt); % gives data (rather than artefact) epochs
        if options.expand_epochs > 0
            % remove data epochs too short to be shortened
            epoch_duration = diff(filt_epochs, 1, 2);
            filt_epochs(epoch_duration < 2 * ceil(options.expand_epochs * sr), :) = [];
            % shorten data epochs
            filt_epochs(:, 1) = filt_epochs(:, 1) + ceil(options.expand_epochs * sr);
            filt_epochs(:, 2) = filt_epochs(:, 2) - ceil(options.expand_epochs * sr);
        end
        % correct possibly negative values
        filt_epochs(filt_epochs(:, 2) < 1, 2) = 1;
        if options.data_island_threshold > 0
            epoch_duration = diff(filt_epochs, 1, 2);
            filt_epochs(epoch_duration < options.data_island_threshold * sr, :) = [];
        end
        % write back into data
        index(filt_epochs(:, 1)) = 1;
        index(filt_epochs(:, 2)) = -1;
        filt = (cumsum(index(:)) == 1);
        % (thanks Jan: https://www.mathworks.com/matlabcentral/answers/
        % 324955-replace-multiple-intervals-in-array-with-nan-no-loops)
    end
end
data_changed(filt) = indata(filt);
% Compute epochs
if ~isempty(find(filt == 0, 1))
    epochs = filter_to_epochs(filt);
    epochs = epochs / sr; %convert into seconds
else
    epochs = [];
end
%% Save data
if ~isempty(options.missing_epochs_filename)
    % Write epochs to mat if missing_epochs_filename option is present
    if ~pspm_overwrite(options.missing_epochs_filename, options)
        warning('ID:invalid_input', 'Missing epoch file exists, and overwriting not allowed by user.');
        return
    else
        save(options.missing_epochs_filename, 'epochs');
        out = options.missing_epochs_filename;
    end
else
    % If not save epochs, save the changed data to the original data as
    % a new channel or replace the old data
    data_to_write = indatas;
    data_to_write.data = data_changed;
    [sts_write, outinfos] = pspm_write_channel(datafile, data_to_write, options.channel_action, struct('channel', pos_of_channel));
    if sts_write == -1
        warning('Epochs were not written to the original file successfully.');
        return
    end
    out = outinfos.channel;
end

sts = 1; % sts is true if all processing above is successful
return

function epochs = filter_to_epochs(filt)    % Return the start and end points of the excluded interval
epoch_on = find(diff(filt) == -1) + 1;      % Return the start points of the excluded interval
epoch_off = find(diff(filt) == 1);          % Return the end points of the excluded interval
if ~isempty(epoch_on) && ~isempty(epoch_off)
    if (epoch_on(end) > epoch_off(end))       % ends on
        epoch_off = [epoch_off; length(filt)];  % Include the end point of the whole data sequence
    end
    if (epoch_on(1) > epoch_off(1))           % starts on
        epoch_on = [ 1; epoch_on ];             % Include the start point of the whole data sequence
    end
elseif ~isempty(epoch_on) && isempty(epoch_off)
    epoch_off = length(filt);
elseif isempty(epoch_on) && ~isempty(epoch_off)
    epoch_on = 1;
end
epochs = [ epoch_on, epoch_off ];

function [index_clipping, index_baseline] = detect_clipping_baseline(data, step_size, window_size, jump, threshold)
l_data = length(data);
n_window = floor((l_data-window_size) / step_size);
index_window_starter = 1:step_size:(step_size*n_window+1);
index_clipping = zeros(l_data,1);
index_baseline = zeros(l_data,1);
index_baseline_starter = [];
index_baseline_end = [];
for window_starter = index_window_starter
    data_windowed = data(window_starter:(window_starter+window_size)-1);
    data_windowed_max = max(data_windowed);
    index_pred = (1:length(data_windowed))+window_starter-1;
    if sum(data_windowed==data_windowed_max)/length(data_windowed) > threshold % detect clipping
        index_clipping(index_pred) = 1;
    end
    if prctile(data_windowed, 1)>0 && (data_windowed_max / prctile(data_windowed, 1))>jump % detect baseline
        if max(diff(data_windowed))>jump*prctile(data_windowed, 1) && ...
                (min(diff(data_windowed))<jump*prctile(data_windowed, 1)*(-1))
            target = find(diff(data_windowed)==max(diff(data_windowed)));
            target = target(1);
            index_baseline_starter(end+1) = index_pred(target+1);
            target = find(diff(data_windowed)==min(diff(data_windowed)));
            target = target(1);
            index_baseline_end(end+1) = index_pred(target);
        end
    end
end
if ~isempty(index_baseline_starter)
    C=cellfun(@(x,y)x:y,num2cell(index_baseline_starter),num2cell(index_baseline_end),'uni',false);
    index_baseline([C{:}])=1;
end<|MERGE_RESOLUTION|>--- conflicted
+++ resolved
@@ -73,19 +73,11 @@
 %   │             will be included in the calculated clippings.
 %   │             Default: 0 (not to include baseline alteration in clippings)
 %   ├─.overwrite: [logical] (0 or 1)
-<<<<<<< HEAD
-%   │             Define whether to overwrite existing missing epochs files 
-%   │             or not (default). Will only be used if
-%   │             options.missing_epochs_filename is specified.
-%   └.channel_action:
-%                 Accepted values: 'add'/'replace'
-=======
 %   │             [Optional] Define whether to overwrite existing missing epochs files 
 %   │             or not (default). Will only be used if
 %   │             options.missing_epochs_filename is specified.
 %   └.channel_action:
 %                 [Optional] Accepted values: 'add'/'replace'
->>>>>>> 7acbf653
 %                 Defines whether the new channel should be added or the previous
 %                 outputs of this function should be replaced. Default: 'add'. 
 %                 Will not be used if options.missing_epochs_filename is 
