function [sts, out] = pspm_scr_pp(datafile, options)
% ● Description
<<<<<<< HEAD
%   pspm_scr_pp implements a simple skin conductance response (SCR) quality
%   check according to the following two rules. 
%   (1) Microsiemens values must be within range (0.05 to 60). 
%   (2) Absolute slope of value change must be less than 10 microsiemens
%           per second. 
%   Data points not corresponding to these rules are considered missing.   
%   If a missing epochs filename is specified, the detected epochs
=======
%   pspm_scr_pp applies simple skin conductance response (SCR) quality
%   assessment rulesets.
%   Rule 1: Microsiemens values must be within range (0.05 to 60)
%   Rule 2: Absolute slope of value change must be less than 10 microsiemens
%           per second
%   If option.missing_epochs_filename is specified, the detected epochs
>>>>>>> dab38bd9
%   will be written to a missing epochs file to be used for GLM
%   (recommended). Otherwise, the function will create a channel in the 
%   original data file in which the respective data are changed to NaN 
%   (either adding this channel or replacing the original one).
% ● Format
%   [sts, channel_index]       = pspm_scr_pp(data, options)
%   [sts, missing_epochs_file] = pspm_scr_pp(data, options)
% ● Arguments
%   *  datafile:  a file name
%   ┌─────── options
%   ├───────.channel: [optional, numeric/string, default: 'scr', i.e. last
%   │                 SCR channel in the file]
%   │                 Channel type or channel ID to be preprocessed.
%   │                 Channel can be specified by its index (numeric) in the
%   │                 file, or by channel type (string).
%   │                 If there are multiple channels with this type, only
%   │                 the last one will be processed. If you want to
%   │                 preprocess several SCR in a PsPM file,
%   │                 call this function multiple times with the index of
%   │                 each channel.  In this case, set the option
%   │                 'channel_action' to 'add',  to store each
%   │                 resulting 'scr' channel separately.
%   ├──────.min:  [Optional] Minimum value in microsiemens (default: 0.05).
%   ├──────.max:  [Optional] Maximum value in microsiemens (default: 60).
%   ├────.slope:  [Optional] Maximum slope in microsiemens per sec (default: 10).
%   ├.missing_epochs_filename:
%   │             [Optional] If provided will create a .mat file saving the epochs.
%   │             The path can be specified, but if not the file will be saved
%   │             in the current folder. If saving to the missing epochs file,
%   │             no data in the original datafile will be changed. For
%   │             instance, abc will create abc.mat
%   ├.deflection_threshold:
%   │             [Optional] Define an threshold in original data units for a slope to pass
%   │             to be considered in the filter. This is useful, for example,
%   │             with oscillatory wave data due to limited A/D bandwidth.
%   │             The slope may be steep due to a jump between voltages but we
%   │             likely do not want to consider this to be filtered.
%   │             A value of 0.1 would filter oscillatory behaviour with
%   │             threshold less than 0.1v but not greater. Default: 0.1
%   ├.data_island_threshold:
%   │             [Optional] A float in seconds to determine the maximum length of data
%   │             between NaN epochs.
%   │             Islands of data shorter than this threshold will be removed.
%   │             Default: 0 s - no effect on filter
%   ├.expand_epochs:
%   │             [Optional] A float in seconds to determine by how much data on the flanks
%   │             of artefact epochs will be removed. Default: 0.5 s
%   ├.clipping_step_size:
%   │             [Optional] A numerical value specifying the step size in moving average
%   │             algorithm for detecting clipping. Default: 10
%   ├.clipping_window_size:
%   │             [Optional] A numerical value specifying the window size in moving average
%   │             algorithm for detecting clipping. Default: 100
%   ├.clipping_threshold:
%   │             [Optional] A float between 0 and 1 specifying the proportion of local
%   │             maximum in a step. Default: 0.1
%   ├.baseline_jump:
%   │             [Optional] A numerical value to determine how many times of data
%   │             jumpping will be considered for detecting baseline
%   │             alteration. For example, when .baseline is set to be 2,
%   │             if the maximum value of the window is more than 2 times
%   │             than the 5% percentile of the values in the window, such
%   │             periods will be considered as baseline alteration.
%   │             Default: 1.5
%   ├.include_baseline:
%   │             [Optional] A bool value to determine if detected baseline alteration
%   │             will be included in the calculated clippings.
%   │             Default: 0 (not to include baseline alteration in clippings)
%   ├─.overwrite: [logical] (0 or 1)
%   │             [Optional] Define whether to overwrite existing missing epochs files 
%   │             or not (default). Will only be used if
%   │             options.missing_epochs_filename is specified.
%   └.channel_action:
%                 [Optional] Accepted values: 'add'/'replace'
%                 Defines whether the new channel should be added or the previous
%                 outputs of this function should be replaced. Default: 'add'. 
%                 Will not be used if options.missing_epochs_filename is 
%                 specified.
% ● Outputs
%   *  channel_index: index of channel containing the processed data
%   *  missing_epochs_file: file that contains the missing epochs
% ● Internal Functions
%   filter_to_epochs
%                 Return the start and end points of epoches (2D array) by the
%                 given filter (1D array).
% ● Key Variables of Internal Functions
%   filt          A filtering array consisting of 0 and 1 for selecting data
%                 whose y and slope are both within the range of interest.
%   filt_epochs   A filtering array consisting of 0 and 1 for selecting epochs.
%   filt_range    A filtering array consisting of 0 and 1 for selecting data
%                 within the range of interest.
%   filt_slope    A filtering array consisting of 0 and 1 for selecting data
%                 whose slope is within the range of interest.
% ● History
%   Introduced In PsPM 5.1
%   Written in 2017      by Tobias Moser (University of Zurich)
%   Updated in 2020      by Samuel Maxwell (UCL)
%              2021-2024 by Teddy
% ● References
% [1] Kleckner IR et al. (2018). "Simple, Transparent, and Flexible 
%     Automated Quality Assessment Procedures for Ambulatory Electrodermal 
%     Activity Data. IEEE Transactions on Biomedical Engineering, 65 (7), 
%     1460-1467.

%% Initialise
global settings
if isempty(settings)
    pspm_init;
end
sts = -1;
out = [];

%% Set default values
if nargin < 1
    warning('ID:invalid_input', 'No input. Don''t know what to do.'); return;
elseif nargin < 2
    options = struct();
end
options = pspm_options(options, 'scr_pp');
if options.invalid
    return
end

%% Sanity checks
[sts_loading, indatas, infos, pos_of_channel] = pspm_load_channel(datafile, options.channel, 'scr'); % check and get datafile
if sts_loading == -1
    return;
end
indata = indatas.data;
sr = indatas.header.sr; % return sampling frequency from the input data
if ~any(size(indata) > 1)
    warning('ID:invalid_input', 'Argument ''data'' should contain > 1 data points.');
    return;
end
%% Create filters
data_changed = NaN(size(indata));
filt_range = indata < options.max & indata > options.min;
filt_slope = true(size(indata));
filt_slope(2:end) = abs(diff(indata)*sr) < options.slope;
if (options.deflection_threshold ~= 0) && ~all(filt_slope==1)
    slope_epochs = filter_to_epochs(filt_slope);
    for r = transpose(slope_epochs)
        if range(indata(r(1):r(2))) < options.deflection_threshold
            filt_slope(r(1):r(2)) = 1;
        end
    end
end
[filt_clipping, filt_baseline] = detect_clipping_baseline(indata, options.clipping_step_size, ...
    options.clipping_window_size, options.baseline_jump, options.clipping_threshold);
if options.include_baseline
    filt_clipping = filt_clipping | filt_baseline;
end
% combine filters
filt = filt_range & filt_slope;
filt = filt & (1-filt_clipping);
%% Find data islands and expand artefact islands
if isempty(find(filt==0, 1))
    warning('Epoch was empty based on the current settings.');
else
    if options.data_island_threshold > 0 || options.expand_epochs > 0
        % work out data epochs
        filt_epochs = filter_to_epochs(1-filt); % gives data (rather than artefact) epochs
        if options.expand_epochs > 0
            % remove data epochs too short to be shortened
            epoch_duration = diff(filt_epochs, 1, 2);
            filt_epochs(epoch_duration < 2 * ceil(options.expand_epochs * sr), :) = [];
            % shorten data epochs
            filt_epochs(:, 1) = filt_epochs(:, 1) + ceil(options.expand_epochs * sr);
            filt_epochs(:, 2) = filt_epochs(:, 2) - ceil(options.expand_epochs * sr);
        end
        % correct possibly negative values
        filt_epochs(filt_epochs(:, 2) < 1, 2) = 1;
        if options.data_island_threshold > 0
            epoch_duration = diff(filt_epochs, 1, 2);
            filt_epochs(epoch_duration < options.data_island_threshold * sr, :) = [];
        end
        % write back into data
        index(filt_epochs(:, 1)) = 1;
        index(filt_epochs(:, 2)) = -1;
        filt = (cumsum(index(:)) == 1);
        % (thanks Jan: https://www.mathworks.com/matlabcentral/answers/
        % 324955-replace-multiple-intervals-in-array-with-nan-no-loops)
    end
end
data_changed(filt) = indata(filt);
% Compute epochs
if ~isempty(find(filt == 0, 1))
    epochs = filter_to_epochs(filt);
    epochs = epochs / sr; %convert into seconds
else
    epochs = [];
end
%% Save data
if ~isempty(options.missing_epochs_filename)
    % Write epochs to mat if missing_epochs_filename option is present
    if ~pspm_overwrite(options.missing_epochs_filename, options)
        warning('ID:invalid_input', 'Missing epoch file exists, and overwriting not allowed by user.');
        return
    else
        save(options.missing_epochs_filename, 'epochs');
        out = options.missing_epochs_filename;
    end
else
    % If not save epochs, save the changed data to the original data as
    % a new channel or replace the old data
    data_to_write = indatas;
    data_to_write.data = data_changed;
    [sts_write, outinfos] = pspm_write_channel(datafile, data_to_write, options.channel_action, struct('channel', pos_of_channel));
    if sts_write == -1
        warning('Epochs were not written to the original file successfully.');
        return
    end
    out = outinfos.channel;
end

sts = 1; % sts is true if all processing above is successful
return

function epochs = filter_to_epochs(filt)    % Return the start and end points of the excluded interval
epoch_on = find(diff(filt) == -1) + 1;      % Return the start points of the excluded interval
epoch_off = find(diff(filt) == 1);          % Return the end points of the excluded interval
if ~isempty(epoch_on) && ~isempty(epoch_off)
    if (epoch_on(end) > epoch_off(end))       % ends on
        epoch_off = [epoch_off; length(filt)];  % Include the end point of the whole data sequence
    end
    if (epoch_on(1) > epoch_off(1))           % starts on
        epoch_on = [ 1; epoch_on ];             % Include the start point of the whole data sequence
    end
elseif ~isempty(epoch_on) && isempty(epoch_off)
    epoch_off = length(filt);
elseif isempty(epoch_on) && ~isempty(epoch_off)
    epoch_on = 1;
end
epochs = [ epoch_on, epoch_off ];

function [index_clipping, index_baseline] = detect_clipping_baseline(data, step_size, window_size, jump, threshold)
l_data = length(data);
n_window = floor((l_data-window_size) / step_size);
index_window_starter = 1:step_size:(step_size*n_window+1);
index_clipping = zeros(l_data,1);
index_baseline = zeros(l_data,1);
index_baseline_starter = [];
index_baseline_end = [];
for window_starter = index_window_starter
    data_windowed = data(window_starter:(window_starter+window_size)-1);
    data_windowed_max = max(data_windowed);
    index_pred = (1:length(data_windowed))+window_starter-1;
    if sum(data_windowed==data_windowed_max)/length(data_windowed) > threshold % detect clipping
        index_clipping(index_pred) = 1;
    end
    if prctile(data_windowed, 1)>0 && (data_windowed_max / prctile(data_windowed, 1))>jump % detect baseline
        if max(diff(data_windowed))>jump*prctile(data_windowed, 1) && ...
                (min(diff(data_windowed))<jump*prctile(data_windowed, 1)*(-1))
            target = find(diff(data_windowed)==max(diff(data_windowed)));
            target = target(1);
            index_baseline_starter(end+1) = index_pred(target+1);
            target = find(diff(data_windowed)==min(diff(data_windowed)));
            target = target(1);
            index_baseline_end(end+1) = index_pred(target);
        end
    end
end
if ~isempty(index_baseline_starter)
    C=cellfun(@(x,y)x:y,num2cell(index_baseline_starter),num2cell(index_baseline_end),'uni',false);
    index_baseline([C{:}])=1;
end<|MERGE_RESOLUTION|>--- conflicted
+++ resolved
@@ -1,6 +1,5 @@
 function [sts, out] = pspm_scr_pp(datafile, options)
 % ● Description
-<<<<<<< HEAD
 %   pspm_scr_pp implements a simple skin conductance response (SCR) quality
 %   check according to the following two rules. 
 %   (1) Microsiemens values must be within range (0.05 to 60). 
@@ -8,14 +7,6 @@
 %           per second. 
 %   Data points not corresponding to these rules are considered missing.   
 %   If a missing epochs filename is specified, the detected epochs
-=======
-%   pspm_scr_pp applies simple skin conductance response (SCR) quality
-%   assessment rulesets.
-%   Rule 1: Microsiemens values must be within range (0.05 to 60)
-%   Rule 2: Absolute slope of value change must be less than 10 microsiemens
-%           per second
-%   If option.missing_epochs_filename is specified, the detected epochs
->>>>>>> dab38bd9
 %   will be written to a missing epochs file to be used for GLM
 %   (recommended). Otherwise, the function will create a channel in the 
 %   original data file in which the respective data are changed to NaN 
