--- conflicted
+++ resolved
@@ -1,91 +1,3 @@
-<<<<<<< HEAD
-function [sts, infos] = pspm_find_sounds(varargin)
-%pspm_find_sounds finds and if required analyzes sound events in a pspm file.
-% A sound is accepted as event if it is longer than 10 ms and events are
-% recognized as different if they are at least 50 ms appart.
-% FORMAT: [sts, infos] = pspm_find_sounds(file,options)
-% ARGUMENTS:
-%       file : path and filename of the pspm file holding the sound
-%       options : struct with following possible values
-%           chan_action : ['none'/'add'/'replace'] if not set to 'none'
-%               sound events are written as marker channel to the
-%               specified pspm file. Onset times then correspond to marker
-%               events and duration is written to markerinfo. The
-%               values 'add' or 'replace' state whether existing marker
-%               channels should be replaced (last found marker channel will
-%               be overwritten) or whether the new channel should be added
-%               at the end of the data file. Default is 'none'.
-%               Be careful: May overwrite reference marker channel
-%               when working with 'replace'!!!
-%
-%           channel_output : ['all'/'corrected'] (default: 'all') defines
-%               whether all sound markers or only sound markers which have
-%               been assigned to a marker from the trigger channel should
-%               be added as channel to the original file. 'corrected'
-%               requires enabled diagnostics, but does not force it (the
-%               option will otherwise not work).
-%
-%           diagnostics : [TRUE/false] computes the delay between trigger
-%               and displays the mean delay and standard deviation and
-%               removes triggers which could not be assigned to a trigger
-%               from existing trigger channel.
-%
-%           maxdelay : [number] Upper limit (in seconds) of the window in
-%               which pspm_find_sounds will accept sounds to belong to a
-%               marker. default is 3s.
-%
-%           mindelay : [number] Lower limit (in seconds) of the window in
-%               which pspm_find_sounds will accept sounds to belong to a
-%               marker. default is 0s.
-%
-%           plot : [true/FALSE] displays a histogramm of the
-%               delays found and a plot with the detected sound, the
-%               trigger and the onset of the sound events. These are color
-%               coded for delay, from green (smallest delay) to red
-%               (longest). Forces the 'diagnostics' option to true.
-%
-%           resample : [integer] spline interpolates the sound by the
-%               factor specified. (1 for no interpolation, by default).
-%               Caution must be used when using this option. It should only
-%               be used when following conditions are met :
-%                   1. all frequencies are well below the Nyquist frequency
-%                   2. the signal is sinusoidal or composed of multiple sin
-%                   waves all respecting condition 1
-%               Resampling will restore more or less the original signal
-%               and lead to more accurate timings.
-%
-%           roi : [vector of 2 floats] Region of interest for discovering
-%               sounds. Especially usefull if pairing events with triggers.
-%               Only sounds included inbetween the 2 timestamps will be
-%               considered.
-%
-%           sndchannel : [integer] number of the channel holding the sound.
-%               By default first 'snd' channel.
-%
-%           threshold : [0...1] percent of the max of the power in the
-%               signal that will be accepted as a sound event. Default is
-%               0.1.
-%
-%           trigchannel : [integer] number of the channel holding the
-%               triggers. By default first 'marker' channel.
-%
-%           EXPERIMENTAL, use with caution!
-%           expectedSoundCount : [integer] Checks for correct number of
-%               detected sounds. If too few are found, lowers threshhold
-%               until at least specified count is reached. Thresh is
-%               lowered by .01 until 0.05 is reached for a max of 95
-%               iterations.
-%   Outputs
-%       sts : 1 on successfull completion, -1 otherwise
-%       info: struct()
-%           .snd_markers : vector of begining of sound sound events
-%           .delays : vector of delays between markers and detected sounds.
-%                Only available with option 'diagnostics' turned on.
-%           .chan: number of added chan, when options.chan_action ~= 'none'
-%__________________________________________________________________________
-% PsPM 3.0
-% (C) 2015 Samuel Gerster (University of Zurich)
-=======
 function [sts, infos] = pspm_find_sounds(file, options)
 % ● Description
 %   pspm_find_sounds finds and if required analyzes sound events in a pspm file.
@@ -127,7 +39,7 @@
 % │                 of the sound events. These are color coded for delay, from
 % │                 green (smallest delay) to red (longest). Forces the
 % │                 'diagnostics' option to true.
-% ├──────.resample: [integer] spline interpolates the sound by the factor 
+% ├──────.resample: [integer] spline interpolates the sound by the factor
 % │                 specified. (1 for no interpolation, by default).
 % │                 Caution must be used when using this option. It should only
 % │                 be used when following conditions are met :
@@ -161,7 +73,6 @@
 % ● Copyright
 %   Introduced in PsPM 3.0
 %   Written in 2015 by Samuel Gerster (University of Zurich)
->>>>>>> a4c5db6e
 
 %% Initialise
 global settings
