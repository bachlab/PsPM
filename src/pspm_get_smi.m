--- conflicted
+++ resolved
@@ -1,85 +1,4 @@
 function [sts, import, sourceinfo] = pspm_get_smi(datafile, import)
-<<<<<<< HEAD
-% pspm_get_smi is the main function for import of SensoMotoric Instruments
-% iView X EyeTracker files.
-%
-% FORMAT: [sts, import, sourceinfo] = pspm_get_smi(datafile, import);
-%          datafile: String or cell array of strings. The size of the cell array can be 1 or 2.
-%
-%                    If datafile is string, it must be the path to the sample file containing
-%                    eye measuremnts. The file must be stored in ASCII format.
-%
-%                    If datafile is a cell array, the first element must be the path to the
-%                    sample file defined above. The optional second string in the cell array
-%                    can be the event file containing blink/saccade events. The file must be
-%                    stored in ASCII format.
-%
-%          import: import job structure with
-%                  - mandatory fields:
-%                      .type:
-%                          Type of the channel. Must be one of pupil_l, pupil_r,
-%                          gaze_x_l, gaze_y_l, gaze_x_r, gaze_y_r, blink_l, blink_r,
-%                          saccade_l, saccade_r, marker, custom.
-%
-%                          If the given channel type does not exist in the given datafile,
-%                          it will be filled with NaNs and a warning will be emitted.
-%
-%                          Specified custom channels must correspond to some form of
-%                          pupil/gaze channels. In addition,
-%                          when the channel type is custom, no postprocessing/conversion
-%                          is performed by pspm_get_smi and the channel is returned directly
-%                          as it is in the given datafile.
-%
-%                          The gaze values returned are in the given target_unit.
-%                          (x, y) = (0, 0) coordinate represents the top left
-%                          corner of the calibration area. x coordinates grow
-%                          towards right and y coordinates grow towards bottom. The
-%                          gaze coordinates can be negative or larger than calibration
-%                          area axis length. These correspond to gaze positions outside the
-%                          calibration area.
-%
-%                          Since there are multiple ways to specify pupil size in SMI files,
-%                          pspm_get_smi selects the channel according to the following
-%                          precendence order (earlier items have precedence):
-%                            1. Mapped Diameter (mm)
-%                            2. Dia X (mm)
-%                            3. Dia (mm2)
-%                            4. Dia X (pixel)
-%                            5. Dia (pixel2)
-%                          If a pixel/pixel2 channels is chosen, it is NOT converted to a mm/mm2
-%                          channel. It is returned as it is. In mm2/pixel2 case, the pupil is
-%                          assumed to be a circle. Therefore, diameter d from area a is
-%                          calculated as 2*sqrt(a/pi).
-%
-%                  - optional fields:
-%                      .chan:
-%                          If .type is custom, the index of the channel to import
-%                          must be specified using this option.
-%                      .stimulus_resolution:
-%                          An array of length 2 storing the screen resolution of the whole
-%                          stimulus window in pixels. This resolution is required in order to
-%                          perform pixel to mm conversions. If not given, no manual conversion
-%                          is performed by get_smi and all the values are returned as they are
-%                          in the datafile.
-%                      .target_unit:
-%                          the unit to which the gaze data should be converted. Used only if
-%                          stimulus_resolution is specified.
-%                          (Default: mm)
-%
-%                  - Each import structure will get the following output fields:
-%                      .data:
-%                          Data channel corresponding to the input channel type or
-%                          custom channel id.
-%                      .units:
-%                          Units of the channel.
-%                      .sr:
-%                          Sampling rate.
-%                      .chan_id:
-%                          Channel index of the imported channel in the raw data columns.
-%__________________________________________________________________________
-%
-% (C) 2019 Eshref Yozdemir (University of Zurich)
-=======
 % ● Description
 %   pspm_get_smi is the main function for import of SensoMotoric Instruments
 %   iView X EyeTracker files.
@@ -92,7 +11,7 @@
 %                 must be stored in ASCII format. If datafile is a cell array,
 %                 the first element must be the path to the sample file defined
 %                 above. The optional second string in the cell array can be
-%                 the event file containing blink/saccade events. 
+%                 the event file containing blink/saccade events.
 %                 The file must be stored in ASCII format.
 %  ┌──────import: [struct] import job structure
 %  │              [mandatory fields]
@@ -104,12 +23,12 @@
 %  │              Specified custom channels must correspond to some form of
 %  │              pupil/gaze channels. In addition, when the channel type
 %  │              is custom, no postprocessing/conversion is performed by
-%  │              pspm_get_smi and the channel is returned directly as it 
+%  │              pspm_get_smi and the channel is returned directly as it
 %  │              is in the given datafile.
 %  │              The gaze values returned are in the given target_unit.
 %  │              (x, y) = (0, 0) coordinate represents the top left corner
-%  │              of the calibration area. x coordinates grow towards right 
-%  │              and y coordinates grow towards bottom. The gaze 
+%  │              of the calibration area. x coordinates grow towards right
+%  │              and y coordinates grow towards bottom. The gaze
 %  │              coordinates can be negative or larger than calibration
 %  │              area axis length. These correspond to gaze positions
 %  │              outside the calibration area.
@@ -147,7 +66,6 @@
 % ● Copyright
 %   Written in 2019 by Eshref Yozdemir (University of Zurich)
 %   Maintained in 2022 by Teddy Chao (UCL)
->>>>>>> a4c5db6e
 
 %% Initialise
 global settings
