function [sts, outdata] = pspm_interpolate(varargin)
% ● Description
%   This function interpolates NaN values passed with the indata parameter.
%   The behaviour of the function can furthermore be adjusted with the
%   combination of different options.
%   The function works either on single data sets such as a filename, a
%   numeric array or a pspm data struct. Alternatively it is possible to pass
%   a cell containing all these possible datatypes. The function then 
%   iterates through the whole data set and replaces the passed data with the 
%   interpolated data. For filenames the interpolated data will, depending on 
%   option.newfile, be written to the existing file or can also be added to a 
%   new file with filename 'i'+<old filename>. The corresponding cell 
%   (in outdata) will then contain the filename of the new file 
%   (if newfile = 1) or will contain the channel id where the interpolated 
%   data can be found in the existing file (because it has been added or 
%   replaced). The edited data set will then be returned as parameter outdata.
% ● Format
%   [sts, outdata] = pspm_interpolate(indata, options)
% ● Arguments
%          indata:  [struct/char/numeric] or [cell array of struct/char/numeric]
%                   contains the data to be interpolated
%
<<<<<<< HEAD
%   options
%   ┣━.overwrite      Defines if existing datafiles should be overwritten.
%   ┃                 [optional; accept: 1, 0; default: 0]
%   ┣━.method         Defines the interpolation method, see interp1() for
%   ┃                 possible interpolation methods.
%   ┃                 [optional; default: linear]
%   ┣━.extrapolate    Determine should extrapolate for data out of the data
%   ┃                 range.
%   ┃                 [optional; not recommended; accept: 1, 0; default: 0]
%   ┣━.chans       If passed, should have the same size as indata and
%   ┃                 contains for each entry in indata the channel(s) to
%   ┃                 be interpolated. If options.chans is empty or a
%   ┃                 certain cell is empty the function then tries to
%   ┃                 interpolate all continuous data channels. This
%   ┃                 works only on files or structs.
%   ┃                 [optional; default: empty]
%   ┣━.chan_action Defines whether the interpolated data should be added
%   ┃                 or the corresponding channel should be replaced.
%   ┃                 [optional; accept: 'add', 'replace'; default: 'add']
%   ┗━.newfile:       This is only possible if data is loaded from a file.
%                     If 0 the data will be added to the file where
%                     the data was loaded from. If 1 the data will be
%                     written to a new file called 'i'+<old filename>.
%                     [optional; default: 0]
=======
%   ┌─────options:
%   ├──.overwrite:  Defines if existing datafiles should be overwritten.
%   │               [optional; accept: 1, 0; default: 0]
%   ├─────.method:  Defines the interpolation method, see interp1() for
%   │               possible interpolation methods.
%   │               [optional; default: linear]
%   ├─.extrapolate: Determine should extrapolate for data out of the data
%   │               range.
%   │               [optional; not recommended; accept: 1, 0; default: 0]
%   ├────.channels: If passed, should have the same size as indata and
%   │               contains for each entry in indata the channel(s) to
%   │               be interpolated. If options.channels is empty or a
%   │               certain cell is empty the function then tries to
%   │               interpolate all continuous data channels. This
%   │               works only on files or structs.
%   │               [optional; default: empty]
%   ├.channel_action:
%   │               Defines whether the interpolated data should be added
%   │               or the corresponding channel should be replaced.
%   │               [optional; accept: 'add', 'replace'; default: 'add']
%   └────.newfile:  This is only possible if data is loaded from a file.
%                   If 0 the data will be added to the file where
%                   the data was loaded from. If 1 the data will be
%                   written to a new file called 'i'+<old filename>.
%                   [optional; default: 0]
>>>>>>> a4c5db6e
% ● Output
%             sts:  Returns the status of the function
%                   -1: function did not work properly
%                    1: the function went through properly
%         outdata:  Has the same format as indata but contains the interpolated 
%                   data (or the filename(s) where the interpolated data can be 
%                   found).
% ● Copyright
%   Introduced in PsPM 3.0
%   Written in 2015 by Tobias Moser (University of Zurich)
%   Maintained in 2022 by Teddy Chao (UCL)

%% initialise
global settings
if isempty(settings)
  pspm_init;
end
outdata = {}; % will return a cell of the same size as the indata
sts = -1;
switch length(varargin)
  case 1
    indata = varargin{1};
    options = struct;
  case 2
    indata = varargin{1};
    options = varargin{2};
  case 3
    warning('Up to two variables are accepted by pspm_interpolate.');
    return
end
% 1.1 check input arguments
if nargin<1
  warning('ID:missing_data', 'No data.\n');
  return;
end
if isempty(indata)
  warning('ID:missing_data', 'Input data is empty, nothing to do.');
  return;
end
% 1.2 initialise options
options = pspm_options(options, 'interpolate');
try options.overwrite; catch, options.overwrite = 0; end
try options.method; catch, options.method = 'linear'; end
try options.chans; catch, options.chans = []; end
try options.newfile; catch, options.newfile = 0; end
try options.extrapolate; catch, options.extrapolate = 0; end
% 1.3 check channel size
if numel(options.chans) > 0
  if numel(options.chans) ~= numel(indata)
    warning('ID:invalid_size', 'options.chans must have same size as indata');
    return;
  elseif (numel(options.chans) == 1) && ~iscell(options.chans)
    options.chans = {options.chans};
  end
end
% 1.4 check if valid data in options
if ~ismember(options.method, {'linear', 'nearest', 'next', 'previous', 'spline', 'pchip', 'cubic'})
  warning('ID:invalid_input', 'Invalid interpolation method.');
  return;
elseif ~(isnumeric(options.chans) || isempty(options.chans) || ...
    (iscell(options.chans) && sum(cellfun(@(f) (isnumeric(f) || ...
    isempty(f)), options.chans)) == numel(options.chans)))
  warning('ID:invalid_input', 'options.chans must be numeric or a cell of numerics');
  return;
elseif ~islogical(options.newfile) && ~isnumeric(options.newfile)
  warning('ID:invalid_input', 'options.newfile must be numeric or logical');
  return;
elseif ~islogical(options.extrapolate) && ~isnumeric(options.extrapolate)
  warning('ID:invalid_input', 'options.extrapolate must be numeric or logical');
  return;
elseif ~islogical(options.overwrite) && ~isnumeric(options.overwrite)
  warning('ID:invalid_input', 'options.overwrite must be numeric (0 or 1) or logical');
  return;
end
% 1.3 check data file argument
% 1.3.1 define D
if ischar(indata) || isstruct(indata) || isnumeric(indata)
  D = {indata};
elseif iscell(indata) ...
    && sum(cellfun(@(f) isstruct(f), indata) | ...
    cellfun(@(f) isnumeric(f), indata) | ...
    cellfun(@(f) ischar(f), indata)) == numel(indata)
  D = indata;
else
  warning('ID:invalid_input', ...
    'Data must be either char, numeric, struct or cell array of char, numeric or struct.');
  return;
end
% 1.3.2 define outdata
if iscell(indata)
  outdata = cell(size(D));
else
  outdata = {}; % initialise
end
%% 2 work on all data files
for d = 1:numel(D)
  % 2.1 load data
  fn = D{d}; % determine file names
  inline_flag = 0; % flag to decide what kind of data should be handled
  if ischar(fn)
    fprintf('\nInterpolating %s, ', fn); % user output
  elseif isnumeric(fn)
    inline_flag = 1;
  end
  if ~inline_flag % check and get datafile (not inline data must be loaded first)
    if ischar(fn) && ~exist(fn, 'file')
      warning('ID:nonexistent_file', 'The file ''%s'' does not exist.', fn);
      outdata = {};
      return;
    end
    % struct get checked if structure is okay; files get loaded
    [lsts, infos, data] = pspm_load_data(fn, 0);
    if any(lsts == -1)
      warning('ID:invalid_data_structure', 'Cannot load data from data');
      outdata = {};
      break;
    end
    if numel(options.chans) > 0 && numel(options.chans{d}) > 0
      % channels passed; try to get appropriate channels
      work_chans = options.chans{d};
      chans = data(work_chans);
    else
      % no channels passed; try to search appropriate channels
      work_chans = find(cellfun(@(f) ~strcmpi(f.header.units, 'events'), data))';
      chans = data(work_chans);
    end
    % sanity check chans should be a cell
    if ~iscell(chans) && numel(chans) == 1
      chans = {chans};
    end
    % look for event channels
    ev = cellfun(@(f) strcmpi(f.header.units, 'events'), chans);
    if any(ev)
      warning('ID:invalid_chantype', 'Cannot interpolate event channels.');
      return;
    end
  else
    chans = {fn};
  end
  interp_frac = ones(numel(chans), 1);
  for k = 1:numel(chans)
    if inline_flag
      dat = chans{k};
    else
      dat = chans{k}.data;
    end
    if numel(find(~isnan(dat))) < 2
      warning('ID:invalid_input',...
        'Need at least two sample points to run interpolation (Channel %i). Skipping.', k);
    else
      x = 1:length(dat);
      v = dat;
      % add some other checks here if you want to filter out other data
      % features (e. g. out-of-range values)
      filt = isnan(v);
      xq = find(filt);
      % remember how many data is being interpolated
      interp_frac(k) = numel(xq)/numel(v);
      % throw away data matching 'filt'
      x(xq) = [];
      v(xq) = [];
      % check for overlaps
      if numel(xq) < 1
        e_overlap = 0;
        s_overlap = 0;
      else
        e_overlap = max(xq) > max(x);
        s_overlap = min(xq) < min(x);
      end
      if s_overlap || e_overlap
        if ~options.extrapolate
          warning('ID:option_disabled', ...
            'Extrapolating was forced because interpolate without extrapolating cannot be done');
          vq = interp1(x, v, xq, options.method, 'extrap');
        elseif s_overlap && strcmpi(options.method, 'previous')
          warning('ID:out_of_range', ['Cannot extrapolate with ', ...
            'method ''previous'' and overlap at the beginning.']);
          return;
        elseif e_overlap && strcmpi(options.method, 'next')
          warning('ID:out_of_range', ['Cannot extrapolate with ', ...
            'method ''next'' and overlap at the end.']);
          return;
        else
          % extrapolate because of overlaps
          vq = interp1(x, v, xq, options.method, 'extrap');
        end
      else
        % no overlap
        vq = interp1(x, v, xq, options.method);
      end
      dat(xq) = vq;
      if inline_flag
        chans{k} = dat;
      else
        chans{k}.data = dat;
      end
    end
  end
  if ~inline_flag
    clear savedata
    savedata.data = data;
    savedata.data(work_chans) = chans(:);
    savedata.infos = infos;
    if isfield(savedata.infos, 'history')
      nhist = numel(savedata.infos.history);
    else
      nhist = 0;
    end
    savedata.infos.history{nhist + 1} = ['Performed interpolation: ', ...
      sprintf('Channel %i: %.3f interpolated\n', [work_chans; interp_frac']), ...
      ' on ', datestr(now, 'dd-mmm-yyyy HH:MM:SS')];
    if isstruct(fn)
      % check datastructure
      sts = pspm_load_data(savedata, 'none');
      outdata{d} = savedata;
    else
      if options.newfile
        % save as a new file preprended with 'i'
        [pth, fn, ext] = fileparts(fn);
        newdatafile    = fullfile(pth, ['i', fn, ext]);
        savedata.infos.interpolatefile = newdatafile;
        % pass options
        o.overwrite = options.overwrite;
        savedata.options = o;
        sts = pspm_load_data(newdatafile, savedata);
        if sts == 1
          outdata{d} = newdatafile;
        end
      else
        o = struct();
        % add to existing file
        if strcmp(options.chan_action, 'replace')
          o.chan = work_chans;
        end
        o.msg.prefix = 'Interpolated channel';
        [sts, infos] = pspm_write_channel(fn, savedata.data(work_chans), options.chan_action, o);
        % added channel ids are in infos.chan
        outdata{d} = infos.chan;
      end
    end
  else
    outdata{d} = chans{1};
  end
  if ischar(fn)
    fprintf('done.')
  end
end
% format output same as input
if (numel(outdata) == 1) && ~iscell(indata)
  outdata = outdata{1};
end
sts = 1;<|MERGE_RESOLUTION|>--- conflicted
+++ resolved
@@ -5,14 +5,14 @@
 %   combination of different options.
 %   The function works either on single data sets such as a filename, a
 %   numeric array or a pspm data struct. Alternatively it is possible to pass
-%   a cell containing all these possible datatypes. The function then 
-%   iterates through the whole data set and replaces the passed data with the 
-%   interpolated data. For filenames the interpolated data will, depending on 
-%   option.newfile, be written to the existing file or can also be added to a 
-%   new file with filename 'i'+<old filename>. The corresponding cell 
-%   (in outdata) will then contain the filename of the new file 
-%   (if newfile = 1) or will contain the channel id where the interpolated 
-%   data can be found in the existing file (because it has been added or 
+%   a cell containing all these possible datatypes. The function then
+%   iterates through the whole data set and replaces the passed data with the
+%   interpolated data. For filenames the interpolated data will, depending on
+%   option.newfile, be written to the existing file or can also be added to a
+%   new file with filename 'i'+<old filename>. The corresponding cell
+%   (in outdata) will then contain the filename of the new file
+%   (if newfile = 1) or will contain the channel id where the interpolated
+%   data can be found in the existing file (because it has been added or
 %   replaced). The edited data set will then be returned as parameter outdata.
 % ● Format
 %   [sts, outdata] = pspm_interpolate(indata, options)
@@ -20,32 +20,6 @@
 %          indata:  [struct/char/numeric] or [cell array of struct/char/numeric]
 %                   contains the data to be interpolated
 %
-<<<<<<< HEAD
-%   options
-%   ┣━.overwrite      Defines if existing datafiles should be overwritten.
-%   ┃                 [optional; accept: 1, 0; default: 0]
-%   ┣━.method         Defines the interpolation method, see interp1() for
-%   ┃                 possible interpolation methods.
-%   ┃                 [optional; default: linear]
-%   ┣━.extrapolate    Determine should extrapolate for data out of the data
-%   ┃                 range.
-%   ┃                 [optional; not recommended; accept: 1, 0; default: 0]
-%   ┣━.chans       If passed, should have the same size as indata and
-%   ┃                 contains for each entry in indata the channel(s) to
-%   ┃                 be interpolated. If options.chans is empty or a
-%   ┃                 certain cell is empty the function then tries to
-%   ┃                 interpolate all continuous data channels. This
-%   ┃                 works only on files or structs.
-%   ┃                 [optional; default: empty]
-%   ┣━.chan_action Defines whether the interpolated data should be added
-%   ┃                 or the corresponding channel should be replaced.
-%   ┃                 [optional; accept: 'add', 'replace'; default: 'add']
-%   ┗━.newfile:       This is only possible if data is loaded from a file.
-%                     If 0 the data will be added to the file where
-%                     the data was loaded from. If 1 the data will be
-%                     written to a new file called 'i'+<old filename>.
-%                     [optional; default: 0]
-=======
 %   ┌─────options:
 %   ├──.overwrite:  Defines if existing datafiles should be overwritten.
 %   │               [optional; accept: 1, 0; default: 0]
@@ -71,13 +45,12 @@
 %                   the data was loaded from. If 1 the data will be
 %                   written to a new file called 'i'+<old filename>.
 %                   [optional; default: 0]
->>>>>>> a4c5db6e
 % ● Output
 %             sts:  Returns the status of the function
 %                   -1: function did not work properly
 %                    1: the function went through properly
-%         outdata:  Has the same format as indata but contains the interpolated 
-%                   data (or the filename(s) where the interpolated data can be 
+%         outdata:  Has the same format as indata but contains the interpolated
+%                   data (or the filename(s) where the interpolated data can be
 %                   found).
 % ● Copyright
 %   Introduced in PsPM 3.0
