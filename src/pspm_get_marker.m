function [sts, data] = pspm_get_marker(import)
% pspm_get_marker gets the marker channel for different data types
% FORMAT: [sts, data] = pspm_get_marker(import)
%               import: import job structure with mandatory fields
%                  .data
%                  .marker ('timestamps', 'continuous')
%                  .sr (timestamps: timeunits in seconds, continuous: sample rate in 1/seconds)
%                  and optional fields
%                  .flank ('ascending', 'descending', 'both': optional field for
%                   continuous channels; default: both)
%                  .markerinfo: .name and .value for more information on markers
%           returns marker timestamps in seconds
%__________________________________________________________________________
% PsPM 3.0
% (C) 2008-2015 Dominik R Bach (Wellcome Trust Centre for Neuroimaging)

<<<<<<< HEAD

=======
>>>>>>> a5731361
global settings;
if isempty(settings), pspm_init; end;
sts =-1;

% get data
% -------------------------------------------------------------------------
[bsts, import] = pspm_get_events(import);
if bsts~=1
    warning('ID:invalid_input','Call of pspm_get_events failed');
    return;
end
data.data = import.data;
% add flank info
if isfield(import, 'flank')
    data.flank = import.flank;
end
if isfield(import, 'markerinfo')
    data.markerinfo = import.markerinfo;
end;

% add header
% -------------------------------------------------------------------------
data.header.chantype = 'marker';
data.header.units = 'events';
data.header.sr = 1;
sts = 1;
return;<|MERGE_RESOLUTION|>--- conflicted
+++ resolved
@@ -14,10 +14,6 @@
 % PsPM 3.0
 % (C) 2008-2015 Dominik R Bach (Wellcome Trust Centre for Neuroimaging)
 
-<<<<<<< HEAD
-
-=======
->>>>>>> a5731361
 global settings;
 if isempty(settings), pspm_init; end;
 sts =-1;
