--- conflicted
+++ resolved
@@ -27,18 +27,10 @@
     return;
 end
 data.data = import.data;
-
-<<<<<<< HEAD
 % add flank info
 if isfield(import, 'flank')
     data.flank = import.flank;
 end
-
-% add marker info
-=======
-% add marker info
-% -------------------------------------------------------------------------
->>>>>>> ace58893
 if isfield(import, 'markerinfo')
     data.markerinfo = import.markerinfo;
 end;
