function outfile = pspm_import(datafile, datatype, import, options)
<<<<<<< HEAD
% ● DESCRIPTION
% pspm_import imports scr data from different formats and writes them to a
% file to the same path
% ● FORMAT
% outfile = pspm_import(datafile, datatype, import, options)
% ● INPUT
% datafile      file containing the scr data, or cell array of files
% datatype      supported datatypes are defined in pspm_init (see manual)
% import        a cell array of struct with one job (imported channel)
% ┃             per cell
% ┃             ▶︎ mandatory fields for all data types and each job
% ┣━.type       not all data types support all channel types
% ┃             ▶︎ mandatory fields for some data types and each channel
% ┣━.sr         sampling rate for waveform, or timeunit in s for event
% ┃             channels
% ┣━.chan    channel or column number in the original file
% ┃             ▶︎ optional fields for some data types and channel types
% ┣━.flank      optional, string, applicable for continuous channels only
%	┃							accepted values: 'ascending', 'descending', 'both'
% ┃             default: 'both'
% ┣━.transfer:  name of a .mat file containing values for
% ┃             the transfer function, OR a struct array containing the
% ┃             values OR 'none', when no conversion is required
% ┃             (c and optional Rs and offset, see pspm_transfer_function
% ┃             for more information)
% ┣━.eyelink_trackdist
% ┃             distance between eyetracker and
% ┃             the participants' eyes. If is a numeric value the data in
% ┃             a pupil channel obtained with an eyelink eyetracking system
% ┃             are converted from arbitrary units to distance unit. If
% ┃             value is 'none' the conversion is disabled.
% ┃             (only for Eyelink imports)
% ┣━.distance_unit
% ┃             unit in which the eyelink_trackdist is measured.
% ┃             If eyelink_trackdist contains a numeric value, the default
% ┃             value is 'mm' otherwise the distance unit is ''. Can be
% ┃             one of the following units:'mm', 'cm', 'm', 'inches'.
% ┣━.denoise    for marker channels in CED spike format (recorded
% ┃             as 'level'), filters out markers duration longer than the
% ┃             value given here (in ms)
% ┗━.delimiter  for delimiter separated values, value used as delimiter
%               for file read
% options       a struct
% ┗━.overwrite  overwrite existing files by default
% ● OUTPUT
% outfile        a .mat file (or cell array of files) on the input file path
%               containing scr and event info
% ● VERSION
% PsPM 3.0
% ● AUTHORSHIP
% (C) 2008-2015 Dominik R Bach (Wellcome Trust Centre for Neuroimaging)
%     2022      Teddy Chao
%% DEVELOPERS NOTES: Structure of PsPM import
%
% pspm_import is a general function for handling of import jobs. It checks
% the import job, calls a datatype-specific function to extract data from
% the file, then calls channel-specific functions to convert the data,
% writes them to file, and checks the consistency of the output file using
% pspm_load_data
%
% Guideline for new data type functions:
% - functions are named as 'pspm_get_datatype' and called
=======
% ● Description
%   pspm_import imports scr data from different formats and writes them to
%   a file to the same path.
% ● Format
%   outfile = pspm_import(datafile, datatype, import, options)
% ● Arguments
%              datafile:  file containing the scr data, or cell array of files.
%              datatype:  supported datatypes are defined in pspm_init (see 
%                         manual).
%   ┌────────────import:  a cell array of struct with one job (imported channel)
%   │                     per cell.
%   ├─────────────.type:  (mandatory for all data types and each job) not all 
%   │                     data types support all channel types.
%   ├───────────────.sr:  (mandatory for some data types and each channel) 
%   │                     sampling rate for waveforms or time units in second
%   │                     for event channels, in Hz.
%   ├──────────.channel:  (mandatory for some data types and each channel) 
%   │                     channel or column number in the original file.
%   ├────────────.flank:  [optional, string]
%   │                     The flank option specifies which 
%   │                     of the rising edge (ascending), falling edge 
%   │                     (descending), both edges or their mean (middle) of a 
%   │                     marker impulse should be imported into the marker 
%   │                     channel;
%   │                     The flank option is applicable for 
%   │                     continuous channels only and accepts 
%   │                     'ascending', 'descending', or 'both';
%   │                     The default value is 'both' that means to select the 
%   │                     middle of the impulse;
%   │                     Some exceptions are Eyelink, ViewPoint and
%   │                     SensoMotoric Instruments data, for which the default
%   │                     are respectively ''both'', ''ascending'', 
%   │                     ''ascending''; 
%   │                     If the numbers of rising and falling edges differ, 
%   │                     PsPM will throw an error.
%   ├─────────.transfer:  [optional, string] name of a .mat file containing 
%   │                     values for the transfer function, OR a struct array  
%   │                     containing the values OR 'none', when no conversion 
%   │                     is required (c and optional Rs and offset; See 
%   │                     pspm_transfer_function for more information).
%   ├.eyelink_trackdist:  The distance between eyetracker and the participants'
%   │                     eyes; If is a numeric value the data in
%   │                     a pupil channel obtained with an eyelink eyetracking 
%   │                     system are converted from arbitrary units to distance 
%   │                     unit; If value is 'none' the conversion is disabled;
%   │                     (only for Eyelink imports).
%   ├────.distance_unit:  Unit in which the eyelink_trackdist is measured;
%   │                     If eyelink_trackdist contains a numeric value, the 
%   │                     default value is 'mm' otherwise the distance unit is 
%   │                     ''; Accepted values include 'mm', 'cm', 
%   │                     'm', and 'inches'.
%   ├──────────.denoise:  for marker channels in CED spike format (recorded
%   │                     as 'level'), filters out markers duration longer than 
%   │                     the value given here (in ms).
%   └────────.delimiter:  for delimiter separated values, value used as 
%                         delimiter for file read.
%   ┌───────────options:  a struct.
%   └────────.overwrite:  overwrite existing files by default.
% ● Output
%               outfile:  a .mat file (or cell array of files) on the input 
%                         file path containing scr and event info.
% ● Developer notes
%   Structure of PsPM import
%     pspm_import is a general function for handling of import jobs. It checks
%     the import job, calls a datatype-specific function to extract data from
%     the file, then calls channel-specific functions to convert the data,
%     writes them to file, and checks the consistency of the output file using
%     pspm_load_data.
%   Guideline for new data type functions:
%   - functions are named as 'pspm_get_datatype' and called
>>>>>>> a4c5db6e
%     [sts, import, sourceinfo] = pspm_get_datatype(filename, import)
%   - data type must be described in pspm_init - see there for details
%   - the function needs to take an import job and add, or each job, fields
%   -- .data - the actual data
%   -- .sr   - the sample rate for this channel (only if enabled in pspm_init)
%   - optional fields
%   -- .marker - for marker channels (see pspm_get_marker)
%   -- .markerinfo - same
%   -- .minfreq - minimum frequency for pulse channels
%   -- .units - if data units are defined by the recording software
%   - sourceinfo contains information on the source file, with field
%        -- .chan - a cell of string descriptions of the imported source
%                    channels, e. g. names, or numbers
%       and any optional fields that will be added to infos.source (e. g.
%           recording date & time, and others)
<<<<<<< HEAD
%
% Guideline for new channel functions:
% - functions are named as 'pspm_get_chantype' and called
%      [sts, data] = pspm_get_chantype(import)
% - see pspm_load_data for the required structure of 'data'
%
% Notes for multiple blocks:
% file formats that support multiple block storage within one file can
% return cell arrays import{1:blkno} and sourceinfo{1:blkno}; SCRalyze will
% save individual files for each block, with a filename 'pspm_fn_blk0x.mat'
=======
%   Guideline for new channel functions:
%   - functions are named as 'pspm_get_channeltype' and called
%      [sts, data] = pspm_get_channeltype(import)
%   - see pspm_load_data for the required structure of 'data'
%   Notes for multiple blocks:
%   file formats that support multiple block storage within one file can
%   return cell arrays import{1:blkno} and sourceinfo{1:blkno}; SCRalyze will
%   save individual files for each block, with a filename 'pspm_fn_blk0x.mat'
% ● Copyright
%   Introduced in PsPM 3.0
%   Written in 2008-2015 Dominik R Bach (Wellcome Trust Centre for Neuroimaging)
%   Maintained in 2022 by Teddy Chao (UCL)

>>>>>>> a4c5db6e
%% 1 Initialise
global settings
if isempty(settings)
  pspm_init;
end
outfile = [];
%% 2 Input argument check & transform
if nargin < 1
  warning('ID:invalid_input', ...
    'No input file');
  return
elseif ~iscell(datafile) && ~ischar(datafile)
  warning('ID:invalid_input', ...
    'Input file needs to be a string or cell array');
  return
elseif nargin < 2
  warning('ID:invalid_input', ...
    'No data type'); return
elseif ~ischar(datatype)
  warning('ID:invalid_input', ...
    'Data type needs to be a string');
  return
elseif sum(strcmpi(datatype, {settings.import.datatypes.short})) == 0
  warning('ID:invalid_chantype', ...
    'Data type (%s) not recognised', datatype);
  return
elseif nargin < 3
  warning('ID:invalid_input', ...
    'No import job');
  return
elseif ~iscell(import)
  if isstruct(import) && numel(import) == 1
    import = {import};
  else
    warning('ID:invalid_input', ...
      'Import needs to be a cell array of struct, or a single struct');
    return
  end
end
% 2.1 convert data files
if iscell(datafile)
  D = datafile;
else
  D = {datafile};
end
clear datafile
%% 3 Check import jobs
% 3.1 determine datatype
datatype = find(strcmpi(datatype, {settings.import.datatypes.short}));
% 3.2 check number of jobs
% more than one job when only one is allowed?
if (~settings.import.datatypes(datatype).multioption) && (numel(import) > 1)
  % two jobs when one is an automatically assigned marker channel?
  if ~(settings.import.datatypes(datatype).automarker && numel(import) == 2 && ...
      any(strcmpi({import{1}.type, import{2}.type}, 'marker')))
    warning('ID:ivalid_import_struct', ...
      'Only one data channel can be imported at a time for data type ''%s''.\n', ...
      settings.import.datatypes(datatype).long); return
  end
end
% 3.3 check each job
for k = 1:numel(import)
  % channel type specified?
  if ~isfield(import{k}, 'type')
    warning('ID:ivalid_import_struct', ...
      'No type given for import job %2.0f.\n', k);
    return
    % channel type allowed for this datatype?
  elseif sum(strcmpi(import{k}.type, settings.import.datatypes(datatype).chantypes)) == 0
    warning('ID:ivalid_import_struct', ...
      'Channel type ''%s'' in import job %2.0f is not supported for data type %s.\n', ...
      import{k}.type, k, settings.import.datatypes(datatype).long);
    return
    % sample rate given or automatically assigned?
  elseif ~isfield(import{k}, 'sr') && ~settings.import.datatypes(datatype).autosr
    warning('ID:ivalid_import_struct', ...
      'Sample rate needed for import job %02.0f of type %s.\n', ...
      k, import{k}.type);
    return
    % sample rate given AND automatically assigned? If yes, remove and say so.
  elseif isfield(import{k}, 'sr') && settings.import.datatypes(datatype).autosr
    import{k} = rmfield(import{k}, 'sr');
    fprintf('Sample rate for import job %02.0f of type %s discarded - will be automatically assigned.\n', ...
      k, import{k}.type);
  end
  % marker channel in data format where no channel name is needed?
  if strcmpi(import{k}.type, 'marker') && settings.import.datatypes(datatype).automarker
    import{k}.chan = 1;
  end
  % flank loading
  if ~isfield(import{k}, 'flank')
    l_type = {settings.chantypes.data};
    if strcmp(l_type{strcmp({settings.chantypes.type},{import{k}.type})},'wave')
      import{k}.flank = 'both'; % set both at the default flank
    end
  else
    if ~strcmp(import{k}.flank, 'ascending') && ...
        ~strcmp(import{k}.flank, 'descending') && ...
        ~strcmp(import{k}.flank, 'both')
      warning('ID:invalid_import_struct', ...
        'The option flank can only be ascending, descending or both.');
      return
    end
  end
  % channel number given? If not, set to zero, or assign automatically and display.
  if ~isfield(import{k}, 'chan')
    if ~isfield(import{k}, 'channel')
    if settings.import.datatypes(datatype).searchoption
      import{k}.chan = 0;
    else
      import{k}.chan = k;
      fprintf('\nAssigned channel/column %1.0f to import job %1.0f of type %s.', k, k, import{k}.type);
    end
    end
  end
  % assign channel type number
  import{k}.typeno = find(strcmpi(import{k}.type, {settings.chantypes.type}));
end
%% 4 loop through data files
% Previous checks have been passed.
for d = 1:numel(D)
  if ~settings.developmode
    fprintf(['\n\xBB Importing ', D{d}, ': ']);
  end
  % 4.1 pass over to import function if datafile exists, otherwise next file
  file_exists = true;
  filename_in_msg = D{d};
  if iscell(D{d})
    filename_in_msg = D{d}{1};
    for i = 1:numel(D{d})
      file_exists = file_exists && exist(D{d}{i}, 'file');
    end
  else
    file_exists = exist(D{d}, 'file');
  end
  if file_exists
    [sts, import, sourceinfo] = feval(settings.import.datatypes(datatype).funct, D{d}, import);
  else
    sts = -1;
    warning('ID:nonexistent_file', ...
      '\nDatafile (%s) doesn''t exist', filename_in_msg);
  end
  if sts == -1
    fprintf('\nImport unsuccesful for file %s.\n', filename_in_msg);
    break;
  end
  % 4.2 split blocks if necessary
  if iscell(sourceinfo)
    blkno = numel(sourceinfo);
  else
    blkno = 1;
    import = {import};
    sourceinfo = {sourceinfo};
  end
  % 4.3 Loop
  for blk = 1:blkno
    % 4.3.1 convert data into desired channel type format
    data = cell(numel(import{blk}), 1);
    for k = 1:numel(import{blk})
      if ~isfield(import{blk}{k}, 'units'), import{blk}{k}.units = 'unknown'; end
      chantype = find(strcmpi(import{blk}{k}.type, {settings.chantypes.type}));
      [sts(k), data{k}] = feval(settings.chantypes(chantype).import, import{blk}{k});
      if isfield(import{blk}{k}, 'minfreq'), data{k}.header.minfreq = import{blk}{k}.minfreq; end
    end
    if any(sts == -1), fprintf('\nData conversion unsuccesful for job %02.0f file %s.\n', ...
        find(sts == -1), filename_in_msg); break; end
    % 4.3.2 collect infos and save
    [pth, fn, ~] = fileparts(filename_in_msg);
    infos.source = sourceinfo{blk};
    infos.source.type = settings.import.datatypes(datatype).long;
    infos.source.file = D{d};
    infos.importdate = date;
    % 4.3.3 align data length
    [sts, data, duration] = pspm_align_channels(data);
    if sts == -1
      fprintf('\nData alignment unsuccesful for file %s.\n', D{d});
      break
    end
    infos.duration   = duration;
    infos.durationinfo = 'Recording duration in seconds';
    data = data(:);
    % 4.3.4 save file
    if ~exist('outfile', 'var') % initialise
      outfile = cell(numel(D), blkno);
    end
    if blkno == 1
      outfile{d, blk}=fullfile(pth, ...
        [settings.import.fileprefix, fn, '.mat']);
    else
      outfile{d, blk}=fullfile(pth, ...
        sprintf('%s%s_blk%02.0f.mat', settings.import.fileprefix, fn, blk));
    end
    infos.importfile = outfile{d};
    clear savedata
    savedata.data = data;
    savedata.infos = infos;
    if exist('options','var')
      savedata.options = options;
    end
    sts = pspm_load_data(outfile{d, blk}, savedata);
    if sts ~= 1
      warning('Import unsuccessful for file %s.\n', D{d});
      outfile{d, blk} = [];
    end
  end
  if ~settings.developmode
    fprintf('Done.');
  end
  % 4.4 convert import cell back and remove data
  import = import{1};
  for k = 1:numel(import)
    if isfield(import{k}, 'data'), import{k} = rmfield(import{k}, 'data'); end
  end
end<|MERGE_RESOLUTION|>--- conflicted
+++ resolved
@@ -1,68 +1,4 @@
 function outfile = pspm_import(datafile, datatype, import, options)
-<<<<<<< HEAD
-% ● DESCRIPTION
-% pspm_import imports scr data from different formats and writes them to a
-% file to the same path
-% ● FORMAT
-% outfile = pspm_import(datafile, datatype, import, options)
-% ● INPUT
-% datafile      file containing the scr data, or cell array of files
-% datatype      supported datatypes are defined in pspm_init (see manual)
-% import        a cell array of struct with one job (imported channel)
-% ┃             per cell
-% ┃             ▶︎ mandatory fields for all data types and each job
-% ┣━.type       not all data types support all channel types
-% ┃             ▶︎ mandatory fields for some data types and each channel
-% ┣━.sr         sampling rate for waveform, or timeunit in s for event
-% ┃             channels
-% ┣━.chan    channel or column number in the original file
-% ┃             ▶︎ optional fields for some data types and channel types
-% ┣━.flank      optional, string, applicable for continuous channels only
-%	┃							accepted values: 'ascending', 'descending', 'both'
-% ┃             default: 'both'
-% ┣━.transfer:  name of a .mat file containing values for
-% ┃             the transfer function, OR a struct array containing the
-% ┃             values OR 'none', when no conversion is required
-% ┃             (c and optional Rs and offset, see pspm_transfer_function
-% ┃             for more information)
-% ┣━.eyelink_trackdist
-% ┃             distance between eyetracker and
-% ┃             the participants' eyes. If is a numeric value the data in
-% ┃             a pupil channel obtained with an eyelink eyetracking system
-% ┃             are converted from arbitrary units to distance unit. If
-% ┃             value is 'none' the conversion is disabled.
-% ┃             (only for Eyelink imports)
-% ┣━.distance_unit
-% ┃             unit in which the eyelink_trackdist is measured.
-% ┃             If eyelink_trackdist contains a numeric value, the default
-% ┃             value is 'mm' otherwise the distance unit is ''. Can be
-% ┃             one of the following units:'mm', 'cm', 'm', 'inches'.
-% ┣━.denoise    for marker channels in CED spike format (recorded
-% ┃             as 'level'), filters out markers duration longer than the
-% ┃             value given here (in ms)
-% ┗━.delimiter  for delimiter separated values, value used as delimiter
-%               for file read
-% options       a struct
-% ┗━.overwrite  overwrite existing files by default
-% ● OUTPUT
-% outfile        a .mat file (or cell array of files) on the input file path
-%               containing scr and event info
-% ● VERSION
-% PsPM 3.0
-% ● AUTHORSHIP
-% (C) 2008-2015 Dominik R Bach (Wellcome Trust Centre for Neuroimaging)
-%     2022      Teddy Chao
-%% DEVELOPERS NOTES: Structure of PsPM import
-%
-% pspm_import is a general function for handling of import jobs. It checks
-% the import job, calls a datatype-specific function to extract data from
-% the file, then calls channel-specific functions to convert the data,
-% writes them to file, and checks the consistency of the output file using
-% pspm_load_data
-%
-% Guideline for new data type functions:
-% - functions are named as 'pspm_get_datatype' and called
-=======
 % ● Description
 %   pspm_import imports scr data from different formats and writes them to
 %   a file to the same path.
@@ -70,59 +6,59 @@
 %   outfile = pspm_import(datafile, datatype, import, options)
 % ● Arguments
 %              datafile:  file containing the scr data, or cell array of files.
-%              datatype:  supported datatypes are defined in pspm_init (see 
+%              datatype:  supported datatypes are defined in pspm_init (see
 %                         manual).
 %   ┌────────────import:  a cell array of struct with one job (imported channel)
 %   │                     per cell.
-%   ├─────────────.type:  (mandatory for all data types and each job) not all 
+%   ├─────────────.type:  (mandatory for all data types and each job) not all
 %   │                     data types support all channel types.
-%   ├───────────────.sr:  (mandatory for some data types and each channel) 
+%   ├───────────────.sr:  (mandatory for some data types and each channel)
 %   │                     sampling rate for waveforms or time units in second
 %   │                     for event channels, in Hz.
-%   ├──────────.channel:  (mandatory for some data types and each channel) 
+%   ├──────────.channel:  (mandatory for some data types and each channel)
 %   │                     channel or column number in the original file.
 %   ├────────────.flank:  [optional, string]
-%   │                     The flank option specifies which 
-%   │                     of the rising edge (ascending), falling edge 
-%   │                     (descending), both edges or their mean (middle) of a 
-%   │                     marker impulse should be imported into the marker 
+%   │                     The flank option specifies which
+%   │                     of the rising edge (ascending), falling edge
+%   │                     (descending), both edges or their mean (middle) of a
+%   │                     marker impulse should be imported into the marker
 %   │                     channel;
-%   │                     The flank option is applicable for 
-%   │                     continuous channels only and accepts 
+%   │                     The flank option is applicable for
+%   │                     continuous channels only and accepts
 %   │                     'ascending', 'descending', or 'both';
-%   │                     The default value is 'both' that means to select the 
+%   │                     The default value is 'both' that means to select the
 %   │                     middle of the impulse;
 %   │                     Some exceptions are Eyelink, ViewPoint and
 %   │                     SensoMotoric Instruments data, for which the default
-%   │                     are respectively ''both'', ''ascending'', 
-%   │                     ''ascending''; 
-%   │                     If the numbers of rising and falling edges differ, 
+%   │                     are respectively ''both'', ''ascending'',
+%   │                     ''ascending'';
+%   │                     If the numbers of rising and falling edges differ,
 %   │                     PsPM will throw an error.
-%   ├─────────.transfer:  [optional, string] name of a .mat file containing 
-%   │                     values for the transfer function, OR a struct array  
-%   │                     containing the values OR 'none', when no conversion 
-%   │                     is required (c and optional Rs and offset; See 
+%   ├─────────.transfer:  [optional, string] name of a .mat file containing
+%   │                     values for the transfer function, OR a struct array
+%   │                     containing the values OR 'none', when no conversion
+%   │                     is required (c and optional Rs and offset; See
 %   │                     pspm_transfer_function for more information).
 %   ├.eyelink_trackdist:  The distance between eyetracker and the participants'
 %   │                     eyes; If is a numeric value the data in
-%   │                     a pupil channel obtained with an eyelink eyetracking 
-%   │                     system are converted from arbitrary units to distance 
+%   │                     a pupil channel obtained with an eyelink eyetracking
+%   │                     system are converted from arbitrary units to distance
 %   │                     unit; If value is 'none' the conversion is disabled;
 %   │                     (only for Eyelink imports).
 %   ├────.distance_unit:  Unit in which the eyelink_trackdist is measured;
-%   │                     If eyelink_trackdist contains a numeric value, the 
-%   │                     default value is 'mm' otherwise the distance unit is 
-%   │                     ''; Accepted values include 'mm', 'cm', 
+%   │                     If eyelink_trackdist contains a numeric value, the
+%   │                     default value is 'mm' otherwise the distance unit is
+%   │                     ''; Accepted values include 'mm', 'cm',
 %   │                     'm', and 'inches'.
 %   ├──────────.denoise:  for marker channels in CED spike format (recorded
-%   │                     as 'level'), filters out markers duration longer than 
+%   │                     as 'level'), filters out markers duration longer than
 %   │                     the value given here (in ms).
-%   └────────.delimiter:  for delimiter separated values, value used as 
+%   └────────.delimiter:  for delimiter separated values, value used as
 %                         delimiter for file read.
 %   ┌───────────options:  a struct.
 %   └────────.overwrite:  overwrite existing files by default.
 % ● Output
-%               outfile:  a .mat file (or cell array of files) on the input 
+%               outfile:  a .mat file (or cell array of files) on the input
 %                         file path containing scr and event info.
 % ● Developer notes
 %   Structure of PsPM import
@@ -133,7 +69,6 @@
 %     pspm_load_data.
 %   Guideline for new data type functions:
 %   - functions are named as 'pspm_get_datatype' and called
->>>>>>> a4c5db6e
 %     [sts, import, sourceinfo] = pspm_get_datatype(filename, import)
 %   - data type must be described in pspm_init - see there for details
 %   - the function needs to take an import job and add, or each job, fields
@@ -149,18 +84,6 @@
 %                    channels, e. g. names, or numbers
 %       and any optional fields that will be added to infos.source (e. g.
 %           recording date & time, and others)
-<<<<<<< HEAD
-%
-% Guideline for new channel functions:
-% - functions are named as 'pspm_get_chantype' and called
-%      [sts, data] = pspm_get_chantype(import)
-% - see pspm_load_data for the required structure of 'data'
-%
-% Notes for multiple blocks:
-% file formats that support multiple block storage within one file can
-% return cell arrays import{1:blkno} and sourceinfo{1:blkno}; SCRalyze will
-% save individual files for each block, with a filename 'pspm_fn_blk0x.mat'
-=======
 %   Guideline for new channel functions:
 %   - functions are named as 'pspm_get_channeltype' and called
 %      [sts, data] = pspm_get_channeltype(import)
@@ -174,7 +97,7 @@
 %   Written in 2008-2015 Dominik R Bach (Wellcome Trust Centre for Neuroimaging)
 %   Maintained in 2022 by Teddy Chao (UCL)
 
->>>>>>> a4c5db6e
+
 %% 1 Initialise
 global settings
 if isempty(settings)
