--- conflicted
+++ resolved
@@ -1,34 +1,11 @@
 function [ sts, outinfo ] = pspm_convert_ppu2hb( fn,chan,options )
 % ● Description
-%   pspm_convert_ppu2hb Converts a pulse oxymeter channel to heartbeats and 
+%   pspm_convert_ppu2hb Converts a pulse oxymeter channel to heartbeats and
 %   adds it as a new channel.
 %   First a template is generated from non ambiguous heartbeats. The ppu
 %   signal is then cross correlated with the template and maximas are
 %   identified as heartbeat maximas and a heartbeat channel is then
 %   generated from these.
-<<<<<<< HEAD
-%   Format: [ sts, outinfo ] = pspm_convert_ppg2hb( fn,chan,options )
-%   Inputs :
-%       fn : file name with path
-%       chan : ppg channel number
-%       options : struct with following possible fields
-%           diagnostics : [true/FALSE] displays some debugging information
-%           replace     : [true/FALSE] replace existing heartbeat channel.
-%                         If multiple channels are present, replaces last.
-%           chan_action ['add'/'replace'] Defines whether the interpolated
-%                          data should be added or the corresponding channel
-%                          should be replaced.
-%                          (Default: 'replace')
-%           lsm         : [integer] large spikes mode compensates for
-%                         large spikes while generating template by
-%                         removing the [integer] largest percentile of
-%                         spikes from consideration
-%__________________________________________________________________________
-% PsPM 3.1
-% (C) 2016  Samuel Gerster (University of Zurich)
-%           Tobias Moser (University of Zurich)
-%     2022  Teddy Chao (UCL)
-=======
 % ● Format
 %   [ sts, outinfo ] = pspm_convert_ppu2hb( fn,chan,options )
 % ● Arguments
@@ -44,15 +21,14 @@
 %   │                 data should be added or the corresponding channel
 %   │                 should be replaced.
 %   └───────────.lsm: [integer]
-%                     large spikes mode compensates for large spikes 
-%                     while generating template by removing the [integer] 
+%                     large spikes mode compensates for large spikes
+%                     while generating template by removing the [integer]
 %                     largest percentile of spikes from consideration.
 % ● Copyright
 %   Introduced in PsPM 3.1
 %   Written in 2016 by Samuel Gerster (University of Zurich)
 %                      Tobias Moser (University of Zurich)
 %   Maintained in 2022 by Teddy Chao (UCL)
->>>>>>> a4c5db6e
 
 %% Initialise
 global settings
