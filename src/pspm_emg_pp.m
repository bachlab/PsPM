--- conflicted
+++ resolved
@@ -1,44 +1,4 @@
 function [sts, output] = pspm_emg_pp(fn, options)
-<<<<<<< HEAD
-% pspm_emg_pp reduces noise in emg data in 3 steps. Following
-% from the literature[1] it does the following steps:
-%   - Initial filtering:        4th order Butterworth with 50 Hz and 470 Hz
-%                               cutoff frequencies
-%   - Remove mains noise:       50 Hz (variable) notch filter
-%   - Smoothing and rectifying: 4th order Butterworth low-pass filter with
-%                               a time constant of 3 ms (=> cutoff of 53.05
-%                               Hz)
-%
-% Once the data is preprocessed, according to the option 'chan_action',
-% it will either replace the existing channel or add it as new channel to
-% the provided file.
-%
-%   FORMAT:  [sts, output] = pspm_emg_pp(fn, options)
-%       fn:                 [string] Path to the PsPM file which contains
-%                           the EMG data
-%       options.
-%           mains_freq:     [integer] Frequency of mains noise to remove
-%                           with notch filter (default: 50Hz).
-%
-%           channel:        [numeric/string] Channel to be preprocessed.
-%                           Can be a channel ID or a channel name.
-%                           Default is 'emg' (i.e. first EMG channel)
-%
-%           chan_action:  ['add'/'replace'] Defines whether the new channel
-%                            should be added or the previous outputs of this
-%                            function should be replaced.
-%                            (Default: 'rplace')
-%
-% [1] Khemka S, Tzovara A, Gerster S, Quednow BB, Bach DR (2016).
-%     Modeling Startle Eyeblink Electromyogram to Assess Fear Learning.
-%     Psychophysiology
-%__________________________________________________________________________
-% PsPM 3.1
-% (C) 2009-2016 Tobias Moser (University of Zurich)
-
-% $Id: pspm_emg_pp.m 777 2019-07-02 09:09:18Z esrefo $
-% $Rev: 777 $
-=======
 % ● Description
 %   pspm_emg_pp reduces noise in emg data in 3 steps. Following from the
 %   literature[1] it does the following steps:
@@ -47,7 +7,7 @@
 %   2)  Remove mains noise:
 %       50 Hz (variable) notch filter
 %   3)  Smoothing and rectifying:
-%       4th order Butterworth low-pass filter with a time constant of 3 ms 
+%       4th order Butterworth low-pass filter with a time constant of 3 ms
 %       (=> cutoff of 53.05Hz)
 %   Once the data is preprocessed, according to the option 'channel_action',
 %   it will either replace the existing channel or add it as new channel to
@@ -63,8 +23,8 @@
 %          .channel:  [numeric/string] Channel to be preprocessed.
 %                     Can be a channel ID or a channel name.
 %                     Default is 'emg' (i.e. first EMG channel)
-%   .channel_action:  ['add'/'replace'] Defines whether the new channel should 
-%                     be added or the previous outputs of this function should 
+%   .channel_action:  ['add'/'replace'] Defines whether the new channel should
+%                     be added or the previous outputs of this function should
 %                     be replaced. (Default: 'replace')
 % ● References
 %   [1] Khemka S, Tzovara A, Gerster S, Quednow BB, Bach DR (2016).
@@ -73,7 +33,6 @@
 % ● Copyright
 %   Introduced in PsPM 3.1
 %   Written in 2009-2016 by Tobias Moser (University of Zurich)
->>>>>>> a4c5db6e
 
 %% Initialise
 global settings
