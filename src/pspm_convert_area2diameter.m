function [varargout] = pspm_convert_area2diameter(varargin)
% ● Description
%   pspm_convert_area2diameter converts area values into diameter values
%   It can work on PsPM files or on numeric vectors.
% ● Format
%   [sts, d]    = pspm_convert_area2diameter(area)
%   [sts, chan] = pspm_convert_area2diameter(fn, chan, options)
<<<<<<< HEAD
%
% ARGUMENTS:
%           fn:                 a numeric vector of milimeter values
%           chan:               Channels which should be converted from
%                               area to diameter. Should be either a string
%                               representing the channels chantype or a
%                               numeric value representing the channels id.
%                               Multiple channels are allowed and should be
%                               provided as cell.
%           area:               a numeric vector of area values (the unit
%                               is not important)
%           options:
%               chan_action:  ['add'/'replace'] Defines whether the new channel
%                                should be added or the previous outputs of this
%                                function should be replaced.
%                                (Default: 'add')
%__________________________________________________________________________
% PsPM 3.1
% (C) 2016 Tobias Moser (University of Zurich)


=======
% ● Arguments
%                 fn: a numeric vector of milimeter values
%               chan: Channels which should be converted from area to diameter. 
%                     Should be either a string representing the channels  
%                     chantype or a numeric value representing the channels id. 
%                     Multiple channels are allowed and should be provided as 
%                     cell.
%               area: a numeric vector of area values (the unit is not 
%                     important)
%   ┌────────options:
%   └.channel_action: ['add'/'replace', default as 'add']
%                     Defines whether the new channel should be added or the 
%                     previous outputs of this function should be replaced.
% ● Copyright
%   Introduced in PsPM 3.1
%   Written in 2016 by Tobias Moser (University of Zurich)
>>>>>>> a4c5db6e

%% Initialise
global settings
if isempty(settings)
  pspm_init;
end
sts = -1;

narginchk(1, 3);

if numel(varargin) == 1
  area = varargin{1};

  if ~isnumeric(area)
    warning('ID:invalid_input', 'area is not numeric'); return;
  end
  mode = 'vector';
else
  fn = varargin{1};
  chan = varargin{2};

  if ~iscell(chan)
    chan = num2cell(chan);
  end

  if numel(varargin) == 3
    options = varargin{3};
  else
    options = struct();
  end
  
  options = pspm_options(options, 'convert_area2diameter')

  if ~any(strcmpi(options.chan_action, {'replace', 'add'}))
    warning('ID:invalid_input', ['options.chan_action should ', ...
      'be either ''add'' or ''replace''.']); return;
  end

  mode = 'file';

end

if strcmpi(mode, 'vector')
  varargout{2} = 2.*sqrt(area./pi);
  sts = 1;
elseif strcmpi(mode, 'file')
  diam = cell(numel(chan), 1);
  for i = 1:numel(chan)
    [~, ~, data] = pspm_load_data(fn, chan{i});
    diam{i} = data{1};
    diam{i}.data = 2.*sqrt(diam{i}.data./pi);

    % replace metric values
    diam{i}.header.units = ...
      regexprep(data{1}.header.units, ...
      '(square)?(centi|milli|deci|c|m|d)?(m(et(er|re))?)(s?\^?2?)', ...
      '$2$3');
    % if not metric, replace area with diameter
    if strcmpi(diam{1}.header.units, 'area units')
      diam{1}.header.units = 'diameter units';
    end
  end
  [~, infos] = pspm_write_channel(fn, diam, options.chan_action);
  varargout{2} = infos.chan;
  sts = 1;
end
varargout{1} = sts;<|MERGE_RESOLUTION|>--- conflicted
+++ resolved
@@ -5,46 +5,22 @@
 % ● Format
 %   [sts, d]    = pspm_convert_area2diameter(area)
 %   [sts, chan] = pspm_convert_area2diameter(fn, chan, options)
-<<<<<<< HEAD
-%
-% ARGUMENTS:
-%           fn:                 a numeric vector of milimeter values
-%           chan:               Channels which should be converted from
-%                               area to diameter. Should be either a string
-%                               representing the channels chantype or a
-%                               numeric value representing the channels id.
-%                               Multiple channels are allowed and should be
-%                               provided as cell.
-%           area:               a numeric vector of area values (the unit
-%                               is not important)
-%           options:
-%               chan_action:  ['add'/'replace'] Defines whether the new channel
-%                                should be added or the previous outputs of this
-%                                function should be replaced.
-%                                (Default: 'add')
-%__________________________________________________________________________
-% PsPM 3.1
-% (C) 2016 Tobias Moser (University of Zurich)
-
-
-=======
 % ● Arguments
 %                 fn: a numeric vector of milimeter values
-%               chan: Channels which should be converted from area to diameter. 
-%                     Should be either a string representing the channels  
-%                     chantype or a numeric value representing the channels id. 
-%                     Multiple channels are allowed and should be provided as 
+%               chan: Channels which should be converted from area to diameter.
+%                     Should be either a string representing the channels
+%                     chantype or a numeric value representing the channels id.
+%                     Multiple channels are allowed and should be provided as
 %                     cell.
-%               area: a numeric vector of area values (the unit is not 
+%               area: a numeric vector of area values (the unit is not
 %                     important)
 %   ┌────────options:
 %   └.channel_action: ['add'/'replace', default as 'add']
-%                     Defines whether the new channel should be added or the 
+%                     Defines whether the new channel should be added or the
 %                     previous outputs of this function should be replaced.
 % ● Copyright
 %   Introduced in PsPM 3.1
 %   Written in 2016 by Tobias Moser (University of Zurich)
->>>>>>> a4c5db6e
 
 %% Initialise
 global settings
@@ -75,7 +51,7 @@
   else
     options = struct();
   end
-  
+
   options = pspm_options(options, 'convert_area2diameter')
 
   if ~any(strcmpi(options.chan_action, {'replace', 'add'}))
