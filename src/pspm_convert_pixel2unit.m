function [sts, out] = pspm_convert_pixel2unit(fn, chan, unit, width, ...
  height, distance, options)
% ● Description
%   pspm_convert_pixel2unit allows to transfer gaze data from pixel to units.
%   This facilitates the use of pspm_find_valid_fixations() which needs data
%   in unit values. The convention used here is that the center of coordinate in
%   the desired units would be set to at the center of the [0,0] pixel which is
%   in the bottom left corner of the screen.
% ● Format
%   [sts, out] = pspm_convert_pixel2unit(fn, chan, unit, width, height, options)
<<<<<<< HEAD
%
% Arguments:
%
%   fn:                         File to convert.
%   chan:                       On which subset of channels should the conversion
%                               be done. Supports all values which can be passed
%                               to pspm_load_data(). This will only work on
%                               gaze-channels. Other channels specified will be
%                               ignored.(For conversion into 'degree' there must be
%                               the same amount of gane_x as gaze_y channels)
%   unit:                       unit  to which the measurements should be
%                               converted.
%                               The value can contain any length unit or
%                               'degree'. In this case the corresponding data
%                               is firstly converted into 'mm' and
%                               afterwards the visual angles are computed.
%   width:                      Width of the display window. Unit is 'mm'
%                               if 'degree' is chosen, otherwise 'unit'.
%   height:                     Height of the display window. Unit is 'mm'
%                               if 'degree' is chosen, otherwise 'unit'.
%   distance:                   distance between eye and screen in length units.
%                               Unit is 'mm' if 'degree' is chosen. For
%                               other conversions this field is ignored,
%                               i.e default value '-1'
%   options:                    Options struct
%       .chan_action:        ['add'/'replace'] Defines whether the new channel
%                               should be added or the previous outputs of this
%                               function should be replaced.
%                               (Default: 'add')
%
% Return values:
%
%   sts:                        Status determining whether the execution was
%                               successfull (sts == 1) or not (sts == -1)
%   out:                        Output struct
%       .chan                Id of the added channels.
%__________________________________________________________________________
% PsPM 4.0
% (C) 2016 Tobias Moser (University of Zurich)
=======
% ● Arguments
%                 fn: File to convert.
%               chan: On which subset of channels should the conversion
%                     be done. Supports all values which can be passed
%                     to pspm_load_data(). This will only work on
%                     gaze-channels. Other channels specified will be
%                     ignored.(For conversion into 'degree' there must be
%                     the same amount of gane_x as gaze_y channels)
%               unit: unit  to which the measurements should be converted.
%                     The value can contain any length unit or
%                     'degree'. In this case the corresponding data
%                     is firstly converted into 'mm' and
%                     afterwards the visual angles are computed.
%              width: Width of the display window. Unit is 'mm'
%                     if 'degree' is chosen, otherwise 'unit'.
%             height: Height of the display window. Unit is 'mm'
%                     if 'degree' is chosen, otherwise 'unit'.
%           distance: distance between eye and screen in length units.
%                     Unit is 'mm' if 'degree' is chosen. For
%                     other conversions this field is ignored,
%                     i.e default value '-1'
%   ┌────────options: Options struct
%   └.channel_action: ['add'/'replace', default as 'add']
%                     Defines whether the new channel
%                     should be added or the previous outputs of this
%                     function should be replaced.
% ● Output
%               sts:  Status determining whether the execution was 
%                     successfull (sts == 1) or not (sts == -1)
%   ┌───────────out:  Output struct
%   └───────.channel  Id of the added channels.
% ● Copyright
%   Introduced in PsPM 4.0
%   Written in 2016 by Tobias Moser (University of Zurich)

>>>>>>> a4c5db6e
%% Initialise
global settings
if isempty(settings)
  pspm_init;
end
sts = -1;
if nargin < 6
  warning('ID:invalid_input', 'Not enough arguments.');
  return;
end
% try to set default values
%if no options are set
if ~exist('options','var')
  options = pspm_options(struct(), 'convert_pixel2unit');
end
% do value checks
if ~isstruct(options)
  warning('ID:invalid_input', 'Options must be a struct.');
  return;
elseif ~isnumeric(width)
  warning('ID:invalid_input', 'Width must be numeric.');
  return;
elseif ~isnumeric(height)
  warning('ID:invalid_input', 'Height must be numeric.');
  return;
elseif ~isnumeric(distance)
  warning('ID:invalid_input', 'Screen distance must be numeric.');
  return;
elseif ~ischar(unit)
  warning('ID:invalid_input', 'Unit must be a char.');
  return;
elseif ~isnumeric(chan)
  warning('ID:invalid_input', 'Channels must be indicated by their ID nummber.');
  return;
end
% number of channels given must be even or 0 if unit 'degree' is given
if strcmpi(unit,'degree')
  if mod(numel(chan),2)~=0 && chan~=0
    warning('ID:invalid_input', 'Need an even number of channels or the value 0 to convert to degrees');
    return;
  end
  if distance<=0
    warning('ID:invalid_input', 'The screen distance must be a non-negative number.\n CONVERSION FAILED');
    return;
  end
end
% load data to convert
[lsts, ~, data] = pspm_load_data(fn, chan);
if lsts ~= 1
  warning('ID:invalid_input', 'Could not load input data correctly.');
  return;
end
% find gaze channels
gaze_idx = cellfun(@(x) ~isempty(...
  regexp(x.header.chantype, 'gaze_[x|y]_[r|l]', 'once')), data);
gaze_chans = data(gaze_idx);
n_chans = numel(gaze_chans);
if n_chans == 0
  warning('ID:invalid_input','No gaze channels found, nothing to do.')
  return
end
% diffenrentiate which units to which unit to convert
if strcmpi(unit,'degree')
  %unit_out = unit;
  unit_h_w_d = 'mm';
else
  %unit_out = unit;
  unit_h_w_d = unit;
end
% do conversion for normal length units and for degree unit
for c = 1:n_chans
  chan = gaze_chans{c};
  if strcmpi(chan.header.units, 'pixel')
    % pick conversion factor according to channel type x / y coord
    if ~isempty(regexp(chan.header.chantype, 'gaze_x_', 'once'))
      screen_length = width;
    else
      screen_length = height;
    end
    % length per pixel along width or height
    lenght_per_pixel = screen_length ./ (diff(chan.header.range) + 1);
    % baseline data in pixels wrt. the range (i.e. pixels of interest)
    pixel_index = chan.data-chan.header.range(1);
    % convert indices into coordinates in the units of interests
    chan.data = pixel_index * lenght_per_pixel ;
    % same procedure for the range (baseline + conversion)
    chan.header.range = (chan.header.range-chan.header.range(1)) * lenght_per_pixel ;
    % writting the new units into the structure
    chan.header.units = unit_h_w_d;
  else
    warning('ID:invalid_input', ['Not converting (%s) because ', ...
      'input data is not in pixel.'], chan.header.chantype);
  end
  % replace data
  gaze_chans{c} = chan;
end
[lsts, outinfo] = pspm_write_channel(fn, gaze_chans, options.chan_action);
if lsts ~= 1
  warning('ID:invalid_input', 'Could not write converted data.');
  return;
end
if strcmpi(unit,'degree')
  options.chan_action = 'replace';
  [lsts, outinfo] = pspm_compute_visual_angle(fn,outinfo.chan, ...
    width, height, distance,unit_h_w_d,options);
  if lsts < 1
    warning('ID:compute_visual_angle_err',...
      'An error occured during the computation of the visual angle.');
    return;
  end
end
sts = 1;
out = outinfo;
end<|MERGE_RESOLUTION|>--- conflicted
+++ resolved
@@ -8,47 +8,6 @@
 %   in the bottom left corner of the screen.
 % ● Format
 %   [sts, out] = pspm_convert_pixel2unit(fn, chan, unit, width, height, options)
-<<<<<<< HEAD
-%
-% Arguments:
-%
-%   fn:                         File to convert.
-%   chan:                       On which subset of channels should the conversion
-%                               be done. Supports all values which can be passed
-%                               to pspm_load_data(). This will only work on
-%                               gaze-channels. Other channels specified will be
-%                               ignored.(For conversion into 'degree' there must be
-%                               the same amount of gane_x as gaze_y channels)
-%   unit:                       unit  to which the measurements should be
-%                               converted.
-%                               The value can contain any length unit or
-%                               'degree'. In this case the corresponding data
-%                               is firstly converted into 'mm' and
-%                               afterwards the visual angles are computed.
-%   width:                      Width of the display window. Unit is 'mm'
-%                               if 'degree' is chosen, otherwise 'unit'.
-%   height:                     Height of the display window. Unit is 'mm'
-%                               if 'degree' is chosen, otherwise 'unit'.
-%   distance:                   distance between eye and screen in length units.
-%                               Unit is 'mm' if 'degree' is chosen. For
-%                               other conversions this field is ignored,
-%                               i.e default value '-1'
-%   options:                    Options struct
-%       .chan_action:        ['add'/'replace'] Defines whether the new channel
-%                               should be added or the previous outputs of this
-%                               function should be replaced.
-%                               (Default: 'add')
-%
-% Return values:
-%
-%   sts:                        Status determining whether the execution was
-%                               successfull (sts == 1) or not (sts == -1)
-%   out:                        Output struct
-%       .chan                Id of the added channels.
-%__________________________________________________________________________
-% PsPM 4.0
-% (C) 2016 Tobias Moser (University of Zurich)
-=======
 % ● Arguments
 %                 fn: File to convert.
 %               chan: On which subset of channels should the conversion
@@ -76,7 +35,7 @@
 %                     should be added or the previous outputs of this
 %                     function should be replaced.
 % ● Output
-%               sts:  Status determining whether the execution was 
+%               sts:  Status determining whether the execution was
 %                     successfull (sts == 1) or not (sts == -1)
 %   ┌───────────out:  Output struct
 %   └───────.channel  Id of the added channels.
@@ -84,7 +43,6 @@
 %   Introduced in PsPM 4.0
 %   Written in 2016 by Tobias Moser (University of Zurich)
 
->>>>>>> a4c5db6e
 %% Initialise
 global settings
 if isempty(settings)
