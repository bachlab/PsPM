--- conflicted
+++ resolved
@@ -1,33 +1,9 @@
 function [sts, import, sourceinfo] = pspm_get_eyelink(datafile, import)
-<<<<<<< HEAD
-=======
-
->>>>>>> 53d0853f
+
 % pspm_get_eyelink is the main function for import of SR Research Eyelink 1000
 % files.
 %
 % FORMAT: [sts, import, sourceinfo] = pspm_get_eyelink(datafile, import);
-<<<<<<< HEAD
-%	import: import job structure with
-%		- mandatory fields:
-%			.sr
-%			.data
-%				except for custom channels, the field .channel will
-%				be ignored. The id will be determined according to
-%				the channel type.
-%
-%		- optional fields:
-%			.eyelink_trackdist:
-%				A numeric value representing the distance between
-%				camera and recorded eye. Disabled if 0 or negative.
-%				If it is a positive numeric value, causes the
-%				conversion from arbitrary units to distance unit
-%				according to the set distance.
-%
-%			.distance_unit:
-%				the unit to which the data should be converted and
-%				in which eyelink_trackdist is given
-=======
 %          import: import job structure with
 %                   - mandatory fields:
 %                       .sr
@@ -50,20 +26,11 @@
 %                           in which eyelink_trackdist is given
 %
 %
->>>>>>> 53d0853f
 %
 % In this function, channels related to eyes will not produce an error, if
 % they do not exist. Instead they will produce an empty channel (a channel
 % with NaN values only).
 %
-<<<<<<< HEAD
-
-% PsPM 3.0
-% (C) 2008-2017 Tobias Moser (University of Zurich)
-% Updated 2021 Teddy Chao (WCHN, UCL)
-
-%% Initialise
-=======
 %__________________________________________________________________________
 % PsPM 3.0
 % (C) 2008-2017 Tobias Moser (University of Zurich)
@@ -72,7 +39,6 @@
 
 
 %% initialise
->>>>>>> 53d0853f
 global settings;
 if isempty(settings), pspm_init; end
 sourceinfo = []; sts = -1;
@@ -88,14 +54,9 @@
 %% load data with specific function
 data = import_eyelink(datafile);
 
-<<<<<<< HEAD
-%% expand blink/saccade channels with offset
-% set data channels with blinks/saccades to NaN
-=======
 % expand blink/saccade channels with offset
 % set data channels with blinks/saccades to NaN
 % -------------------------------------------------------------------------
->>>>>>> 53d0853f
 addpath(pspm_path('backroom'));
 for i = 1:numel(data)-1
   if strcmpi(data{i}.eyesObserved, 'l')
@@ -119,25 +80,16 @@
 % iterate through data and fill up channel list as long as there is no
 % marker channel. if there is any marker channel, the settings accordingly
 % markerinfos, markers and marker type.
-<<<<<<< HEAD
-
-%% ensure sessions have the same samplerate
-=======
 % -------------------------------------------------------------------------
 
 % ensure sessions have the same samplerate
->>>>>>> 53d0853f
 %separate marker_data from real data
 all_markers = data{numel(data)};
 data = data(1:numel(data)-1);
 sr = cell2mat(cellfun(@(d) d.sampleRate, data, 'UniformOutput', false));
 eyesObs = cellfun(@(d) d.eyesObserved, data, 'UniformOutput', false);
 if numel(data) > 1 && (any(diff(sr)) || any(~strcmp(eyesObs,eyesObs{1})))
-<<<<<<< HEAD
-  warning('ID:invalid_data_structure',...
-=======
   warning('ID:invalid_data_structure', ...
->>>>>>> 53d0853f
     ['Cannot concatenate multiple sessions with different ', ...
     'sample rate or different eye observation.']);
   % channels
@@ -271,11 +223,7 @@
   else
     % determine chan id from chantype - eyelink specific
     % thats why channel ids will be ignored!
-<<<<<<< HEAD
-    if strcmpi(data{1}.eyesObserved, 'LR')
-=======
     if strcmpi(data{1}.eyesObserved, settings.lateral.cap.b) || strcmpi(data{1}.eyesObserved, 'lr')
->>>>>>> 53d0853f
       chan_struct = {'pupil_l', 'pupil_r', 'gaze_x_l', 'gaze_y_l', ...
         'gaze_x_r', 'gaze_y_r','blink_l','blink_r','saccade_l','saccade_r'};
     else
@@ -322,11 +270,7 @@
     sourceinfo.chan_stats{k}.nan_ratio = n_inv/n_data;
     
     % check for transfer if import type is a pupil
-<<<<<<< HEAD
-    if ~isempty(regexpi(import{k}.type, 'pupil'))
-=======
     if ~isempty(regexpi(import{k}.type, 'pupil', 'once'))
->>>>>>> 53d0853f
       if isfield(import{k}, 'eyelink_trackdist') && ...
           isnumeric(import{k}.eyelink_trackdist) && ...
           import{k}.eyelink_trackdist > 0 && ...
@@ -349,11 +293,7 @@
             reference_distance, ...
             reference_unit);
         else
-<<<<<<< HEAD
-          warning('ID:invalid_data_structure',...
-=======
           warning('ID:invalid_data_structure', ...
->>>>>>> 53d0853f
             'Calculated record method must be ''area'' or ''diameter''');
           return;
         end
@@ -365,71 +305,6 @@
           ' in arbitrary units is converted to milimeters or ''distance_unit''']);
       end
       % store data range in header for gaze channels
-<<<<<<< HEAD
-    elseif ~isempty(regexpi(import{k}.type, 'gaze_x_'))
-      import{k}.range = [data{1}.gaze_coords.xmin ...
-        data{1}.gaze_coords.xmax];
-    elseif ~isempty(regexpi(import{k}.type, 'gaze_y_'))
-      import{k}.range = [data{1}.gaze_coords.ymin ...
-        data{1}.gaze_coords.ymax];
-    end
-    
-    % create statistics for eye specific channels
-    if ~isempty(regexpi(import{k}.type, '_[lr]', 'once'))
-      if size(n_blink, 2) > 1
-        eye_t = regexp(import{k}.type, '.*_([lr])', 'tokens');
-        n_eye_blink = n_blink(strcmpi(eye_t{1}, {'l','r'}));
-      else
-        n_eye_blink = n_blink;
-      end
-      sourceinfo.chan_stats{k}.blink_ratio = n_eye_blink / n_data;
-      
-      if size(n_saccade, 2) > 1
-        eye_t = regexp(import{k}.type, '.*_([lr])', 'tokens');
-        n_eye_saccade = n_saccade(strcmpi(eye_t{1}, {'l','r'}));
-      else
-        n_eye_saccade = n_saccade;
-      end
-      sourceinfo.chan_stats{k}.saccade_ratio = n_eye_saccade / n_data;
-    end
-  end
-end
-
-% extract record time and date / should be in all sessions the same
-sourceinfo.date = data{1}.record_date;
-sourceinfo.time = data{1}.record_time;
-% other record settings
-sourceinfo.gaze_coords = data{1}.gaze_coords;
-sourceinfo.elcl_proc = data{1}.elcl_proc;
-
-% only imported eyes should be stated in eyesObserved
-left_occurance = any(cell2mat(cellfun(@(x) ~isempty(regexpi(x.type, '_l', 'once')),...
-  import,'UniformOutput',0)));
-right_occurance = any(cell2mat(cellfun(@(x) ~isempty(regexpi(x.type, '_r', 'once')),...
-  import,'UniformOutput',0)));
-if left_occurance && right_occurance
-  sourceinfo.eyesObserved = 'lr';
-elseif left_occurance && ~right_occurance
-  sourceinfo.eyesObserved = 'l';
-else
-  sourceinfo.eyesObserved = 'r';
-end
-
-% determine best eye
-eye_stat = Inf(1,numel(sourceinfo.eyesObserved));
-for i = 1:numel(sourceinfo.eyesObserved)
-  e = lower(sourceinfo.eyesObserved(i));
-  e_stat = vertcat(sourceinfo.chan_stats{...
-    cellfun(@(x) ~isempty(regexpi(x.type, ['_' e], 'once')), import)});
-  if ~isempty(e_stat)
-    eye_stat(i) = max([e_stat.nan_ratio]);
-  end
-end
-
-[~, min_idx] = min(eye_stat);
-sourceinfo.best_eye = lower(sourceinfo.eyesObserved(min_idx));
-
-=======
     elseif ~isempty(regexpi(import{k}.type, 'gaze_x_', 'once'))
       import{k}.range = [data{1}.gaze_coords.xmin ...
         data{1}.gaze_coords.xmax];
@@ -498,7 +373,6 @@
     sourceinfo.best_eye = lower(eye_choice(min_idx));
 end
 
->>>>>>> 53d0853f
 % remove specific import path
 rmpath(pspm_path('Import','eyelink'));
 
