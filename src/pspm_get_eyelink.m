function [sts, import, sourceinfo] = pspm_get_eyelink(datafile, import)
<<<<<<< HEAD

% pspm_get_eyelink is the main function for import of SR Research Eyelink 1000
% files.
%
% FORMAT: [sts, import, sourceinfo] = pspm_get_eyelink(datafile, import);
%          import: import job structure with
%                   - mandatory fields:
%                       .sr
%
%                       .data
%                       except for custom channels, the field .chan will
%                       be ignored. The id will be determined according to
%                       the channel type.
%
%                   - optional fields:
%                       .eyelink_trackdist:
%                           A numeric value representing the distance between
%                           camera and recorded eye. Disabled if 0 or negative.
%                           If it is a positive numeric value, causes the
%                           conversion from arbitrary units to distance unit
%                           according to the set distance.
%
%                       .distance_unit:
%                           the unit to which the data should be converted and
%                           in which eyelink_trackdist is given
%
%
%
% In this function, channels related to eyes will not produce an error, if
% they do not exist. Instead they will produce an empty channel (a channel
% with NaN values only).
%
%__________________________________________________________________________
% PsPM 3.0
% (C) 2008-2017 Tobias Moser (University of Zurich)
% PsPM 5.1.2
% 2021 Teddy Chao (UCL)

=======
% ● Description
%   pspm_get_eyelink is the main function for import of SR Research Eyelink 1000
%   files.
% ● Format
%   [sts, import, sourceinfo] = pspm_get_eyelink(datafile, import);
% ● Arguments
%   ┌────────────import:  import job structure with
%   │ [mandatory fields]
%   ├───────────────.sr:
%   ├─────────────.data:  except for custom channels, the field .channel will
%   │                     be ignored. The id will be determined according to
%   │                     the channel type.
%   │ [optional fields]
%   ├.eyelink_trackdist:  A numeric value representing the distance between
%   │                     camera and recorded eye. Disabled if 0 or negative.
%   │                     If it is a positive numeric value, causes the
%   │                     conversion from arbitrary units to distance unit
%   │                     according to the set distance.
%   └────.distance_unit:  The unit to which the data should be converted and
%                         in which eyelink_trackdist is given.
% ● Developer's Notes
%   In this function, channels related to eyes will not produce an error, if
%   they do not exist. Instead they will produce an empty channel (a channel
%   with NaN values only).
% ● Copyright
%   Introduced in PsPM 3.0 and updated in PsPM 5.1.2
%   Written in 2008-2017 by Tobias Moser (University of Zurich)
%   Maintained in 2022 by Teddy Chao (UCL)
>>>>>>> a4c5db6e

%% Initialise
global settings
if isempty(settings)
  pspm_init;
end
sts = -1;
sourceinfo = [];
% add specific import path for specific import function
addpath(pspm_path('Import','eyelink'));

%% transfer options
reference_distance = 700;
reference_unit = 'mm';
diameter_multiplicator = 0.00087743;
area_multiplicator = 0.119;

%% load data with specific function
data = import_eyelink(datafile);

% expand blink/saccade channels with offset
% set data channels with blinks/saccades to NaN
% -------------------------------------------------------------------------
addpath(pspm_path('backroom'));
for i = 1:numel(data)-1
  if strcmpi(data{i}.eyesObserved, 'l')
    mask_chans = {'blink_l', 'saccade_l'};
  elseif strcmpi(data{i}.eyesObserved, 'r')
    mask_chans = {'blink_r', 'saccade_r'};
  else
    mask_chans = {'blink_l', 'blink_r', 'saccade_l', 'saccade_r'};
  end
  expand_factor = 0;

  data{i}.chans = blink_saccade_filtering(...
    data{i}.chans, ...
    data{i}.chans_header, ...
    mask_chans, ...
    expand_factor * data{i}.sampleRate ...
    );
end
rmpath(pspm_path('backroom'));

% iterate through data and fill up channel list as long as there is no
% marker channel. if there is any marker channel, the settings accordingly
% markerinfos, markers and marker type.
% -------------------------------------------------------------------------

% ensure sessions have the same samplerate
%separate marker_data from real data
all_markers = data{numel(data)};
data = data(1:numel(data)-1);
sr = cell2mat(cellfun(@(d) d.sampleRate, data, 'UniformOutput', false));
eyesObs = cellfun(@(d) d.eyesObserved, data, 'UniformOutput', false);
if numel(data) > 1 && (any(diff(sr)) || any(~strcmp(eyesObs,eyesObs{1})))
  warning('ID:invalid_data_structure', ...
    ['Cannot concatenate multiple sessions with different ', ...
    'sample rate or different eye observation.']);
  % channels
  chans = data{1}.chans;
  % samplerate
  sampleRate = data{1}.sampleRate;
  % markers
  markers = data{1}.markers;
  % markerinfos
  markerinfos = data{1}.markerinfos;
  % units
  units = data{1}.units;
else
  % try to concatenate sessions according to timing
  sr = data{1}.sampleRate;
  last_time = data{1}.raw(1,1);

  chans = [];
  markers = [];

  mi_value = [];
  mi_name = {};

  n_cols = size(data{1}.chans, 2);
  counter = 1;

  for c = 1:numel(data)
    if sr ~= data{c}.sampleRate
      warning('ID:invalid_input', ['File consists of multiple ', ...
        'sessions with different sample rates: Unable to concatenate sessions.']);
      return;
    end

    start_time = data{c}.raw(1,1);
    end_time = data{c}.raw(end,1);

    % time stamps are in miliseconds. if sampling rate different
    % then we have to correct for that otherwise break is too small/large
    n_diff = round((start_time - last_time)*sr/1000);
    if n_diff > 0

      % channels and markers
      chans(counter:(counter+n_diff-1),1:n_cols) = NaN(n_diff, n_cols);
      markers(counter:(counter+n_diff-1), 1) = zeros(n_diff,1);

      % markerinfos
      mi_value(end + 1 : end + n_diff, 1) = zeros(n_diff,1);
      mi_name( end + 1 : end + n_diff, 1) = {'0'};

      % find if there are markers in the breaks
      break_markers_idx = all_markers.times>=last_time & all_markers.times<=start_time;
      tmp_times = all_markers.times(break_markers_idx);
      tmp_vals  = all_markers.vals(break_markers_idx);
      tmp_names = all_markers.names(break_markers_idx);

      % calculate, weher to insert missing markers
      tmp_marker_idx = round((tmp_times- last_time)*sr/1000)-1 + counter;
      markers(tmp_marker_idx,1) = 1;
      mi_value(tmp_marker_idx,1) = tmp_vals;
      mi_name(tmp_marker_idx,1) = tmp_names;
      counter = counter + n_diff;
    end

    n_data = size(data{c}.chans, 1);

    % channels and markers
    chans(counter:(counter+n_data-1),1:n_cols) = data{c}.chans;
    markers(counter:(counter+n_data-1),1) = data{c}.markers;

    % markerinfos
    n_markers = numel(data{c}.markerinfos.value);
    mi_value(end + 1 : end + n_markers, 1) = data{c}.markerinfos.value;
    mi_name( end + 1 : end + n_markers, 1) = data{c}.markerinfos.name;

    counter = counter + n_data;
    last_time = end_time;
  end

  markerinfos.name = mi_name;
  markerinfos.value = mi_value;

  % units (they should be for all channels the same)
  units = data{1}.units;

  % samplerate
  sampleRate = sr;
end


% create invalid data stats
n_data = size(chans,1);

% count blink and saccades (combined in blink channel at the moment)
blink_idx = find(strcmpi(units, 'blink'));
saccade_idx = find(strcmpi(units, 'saccade'));

%assumption that whenever blink_idx has more than one entry saccade will
%... have also more than one entry

bns_chans = [blink_idx saccade_idx];
for i_bns = 1:numel(bns_chans)
  chans(isnan(chans(:, bns_chans(i_bns))), bns_chans(i_bns)) = 0;
end

n_blink = sum (chans(:,blink_idx));
n_saccade= sum (chans(:,saccade_idx));

for k = 1:numel(import)

  if ~any(strcmpi(import{k}.type, ...
      settings.import.datatypes(strcmpi('eyelink', ...
      {settings.import.datatypes.short})).chantypes))
    warning('ID:channel_not_contained_in_file', ...
      'Channel type ''%s'' is not supported.\n', ...
      import{k}.type);
    return;
  end

  if strcmpi(import{k}.type, 'marker')
    import{k}.marker = 'continuous';
    import{k}.sr     = sampleRate;
    import{k}.data   = markers;
    % marker info is read and set (in this instance) but
    % imported data cannot be read at the moment (in later instances)
    import{k}.markerinfo = markerinfos;

    % by default use 'all' flank for translation from continuous to events
    if ~isfield(import{k},'flank')
      import{k}.flank = 'all';
    end
  else
    % determine chan id from chantype - eyelink specific
    % thats why channel ids will be ignored!
    if strcmpi(data{1}.eyesObserved, settings.lateral.cap.c) || strcmpi(data{1}.eyesObserved, 'lr')
      chan_struct = {'pupil_l', 'pupil_r', 'gaze_x_l', 'gaze_y_l', ...
        'gaze_x_r', 'gaze_y_r','blink_l','blink_r','saccade_l','saccade_r'};
    else
      eye_obs = lower(data{1}.eyesObserved);
      chan_struct = {['pupil_' eye_obs], ['gaze_x_' eye_obs], ...
        ['gaze_y_' eye_obs], ['blink_' eye_obs],['saccade_' eye_obs]};
    end

    if strcmpi(import{k}.type, 'custom')
      chan = import{k}.chan;
    else
      chan = find(strcmpi(chan_struct, import{k}.type), 1, 'first');
    end

    if ~isempty(regexpi(import{k}.type, '_[lr]', 'once')) && ...
        isempty(regexpi(import{k}.type, ['_([' data{1}.eyesObserved '])'], 'once'))
      warning('ID:channel_not_contained_in_file', ...
        ['Cannot import channel type %s, as data for this eye', ...
        ' does not seem to be present in the datafile. ', ...
        'Will create artificial channel with NaN values.'], import{k}.type);

      % create NaN values for this channel
      import{k}.data = NaN(size(chans, 1),1);
      chan = -1;
      import{k}.units = '';
    else
      if chan > size(chans, 2)
        warning('ID:channel_not_contained_in_file', ...
          'Column %02.0f (%s) not contained in file %s.\n', ...
          chan, import{k}.type, datafile);
        return;
      end
      import{k}.data = chans(:, chan);
      import{k}.units = units{chan};
    end


    import{k}.sr = sampleRate;
    sourceinfo.chan{k, 1} = sprintf('Column %02.0f', chan);

    % chan specific stats
    sourceinfo.chan_stats{k,1} = struct();
    n_inv = sum(isnan(import{k}.data));
    sourceinfo.chan_stats{k}.nan_ratio = n_inv/n_data;

    % check for transfer if import type is a pupil
    if ~isempty(regexpi(import{k}.type, 'pupil', 'once'))
      if isfield(import{k}, 'eyelink_trackdist') && ...
          isnumeric(import{k}.eyelink_trackdist) && ...
          import{k}.eyelink_trackdist > 0 && ...
          ~isempty(import{k}.units)
        parts = split(import{k}.units);
        record_method = lower(parts{2});
        % transfer pupil data according to transfer settings
        if strcmpi(record_method, 'diameter')
          [~, import{k}.data] = pspm_convert_au2unit(...
            import{k}.data, import{k}.distance_unit, ...
            import{k}.eyelink_trackdist, record_method, ...
            diameter_multiplicator, ...
            reference_distance, ...
            reference_unit);
        elseif strcmpi(record_method, 'area')
          [~, import{k}.data] = pspm_convert_au2unit(...
            import{k}.data, import{k}.distance_unit, ...
            import{k}.eyelink_trackdist, record_method, ...
            area_multiplicator, ...
            reference_distance, ...
            reference_unit);
        else
          warning('ID:invalid_data_structure', ...
            'Calculated record method must be ''area'' or ''diameter''');
          return;
        end
        % set new unit to mm
        import{k}.units = import{k}.distance_unit;
      else
        warning('ID:invalid_input', ['Importing pupil in arbitrary units.'...
          ' You must pass a positive ''eyelink_trackdist'' so that pupil' ...
          ' in arbitrary units is converted to milimeters or ''distance_unit''']);
      end
      % store data range in header for gaze channels
    elseif ~isempty(regexpi(import{k}.type, 'gaze_x_', 'once'))
      import{k}.range = [data{1}.gaze_coords.xmin ...
        data{1}.gaze_coords.xmax];
    elseif ~isempty(regexpi(import{k}.type, 'gaze_y_', 'once'))
      import{k}.range = [data{1}.gaze_coords.ymin ...
        data{1}.gaze_coords.ymax];
    end

    % create statistics for eye specific channels
    if ~isempty(regexpi(import{k}.type, ['_[', settings.lateral.char.c, ']'], 'once'))
      if size(n_blink, 2) > 1
        eye_t = regexp(import{k}.type, ['.*_([', settings.lateral.char.c, '])'], 'tokens');
        n_eye_blink = n_blink(strcmpi(eye_t{1}, {'l','r'}));
      else
        n_eye_blink = n_blink;
      end
      sourceinfo.chan_stats{k}.blink_ratio = n_eye_blink / n_data;

      if size(n_saccade, 2) > 1
        eye_t = regexp(import{k}.type, ['.*_([',settings.lateral.char.c,'])'], 'tokens');
        n_eye_saccade = n_saccade(strcmpi(eye_t{1}, {'l','r'}));
      else
        n_eye_saccade = n_saccade;
      end
      sourceinfo.chan_stats{k}.saccade_ratio = n_eye_saccade / n_data;
    end
  end
end

% extract record time and date / should be in all sessions the same
sourceinfo.date = data{1}.record_date;
sourceinfo.time = data{1}.record_time;
% other record settings
sourceinfo.gaze_coords = data{1}.gaze_coords;
sourceinfo.elcl_proc = data{1}.elcl_proc;

% only imported eyes should be stated in eyesObserved
left_occurance = any(cell2mat(cellfun(@(x) ~isempty(regexpi(x.type, '_l', 'once')), import,'UniformOutput',0)));
right_occurance = any(cell2mat(cellfun(@(x) ~isempty(regexpi(x.type, '_r', 'once')), import,'UniformOutput',0)));
if left_occurance && right_occurance
  sourceinfo.eyesObserved = settings.lateral.char.c;
elseif left_occurance && ~right_occurance
  sourceinfo.eyesObserved = 'l';
else
  sourceinfo.eyesObserved = 'r';
end

% determine best eye
switch sourceinfo.eyesObserved
  case 'l'
    sourceinfo.best_eye = sourceinfo.eyesObserved;
  case 'r'
    sourceinfo.best_eye = sourceinfo.eyesObserved;
  case 'c'
    eye_stat = Inf(1,2);
    eye_choice = 'lr';
    for i = 1:2
      e = lower(eye_choice(i));
      e_stat = vertcat(sourceinfo.chan_stats{...
        cellfun(@(x) ~isempty(regexpi(x.type, ['_' e], 'once')), import)});
      if ~isempty(e_stat)
        eye_stat(i) = max([e_stat.nan_ratio]);
      end
    end
    [~, min_idx] = min(eye_stat);
    sourceinfo.best_eye = lower(eye_choice(min_idx));
end

% remove specific import path
rmpath(pspm_path('Import','eyelink'));

sts = 1;
return;
end<|MERGE_RESOLUTION|>--- conflicted
+++ resolved
@@ -1,44 +1,4 @@
 function [sts, import, sourceinfo] = pspm_get_eyelink(datafile, import)
-<<<<<<< HEAD
-
-% pspm_get_eyelink is the main function for import of SR Research Eyelink 1000
-% files.
-%
-% FORMAT: [sts, import, sourceinfo] = pspm_get_eyelink(datafile, import);
-%          import: import job structure with
-%                   - mandatory fields:
-%                       .sr
-%
-%                       .data
-%                       except for custom channels, the field .chan will
-%                       be ignored. The id will be determined according to
-%                       the channel type.
-%
-%                   - optional fields:
-%                       .eyelink_trackdist:
-%                           A numeric value representing the distance between
-%                           camera and recorded eye. Disabled if 0 or negative.
-%                           If it is a positive numeric value, causes the
-%                           conversion from arbitrary units to distance unit
-%                           according to the set distance.
-%
-%                       .distance_unit:
-%                           the unit to which the data should be converted and
-%                           in which eyelink_trackdist is given
-%
-%
-%
-% In this function, channels related to eyes will not produce an error, if
-% they do not exist. Instead they will produce an empty channel (a channel
-% with NaN values only).
-%
-%__________________________________________________________________________
-% PsPM 3.0
-% (C) 2008-2017 Tobias Moser (University of Zurich)
-% PsPM 5.1.2
-% 2021 Teddy Chao (UCL)
-
-=======
 % ● Description
 %   pspm_get_eyelink is the main function for import of SR Research Eyelink 1000
 %   files.
@@ -67,7 +27,6 @@
 %   Introduced in PsPM 3.0 and updated in PsPM 5.1.2
 %   Written in 2008-2017 by Tobias Moser (University of Zurich)
 %   Maintained in 2022 by Teddy Chao (UCL)
->>>>>>> a4c5db6e
 
 %% Initialise
 global settings
