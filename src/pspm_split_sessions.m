function [sts, newdatafile, newepochfile] = pspm_split_sessions(datafile, options)
% ● Description
<<<<<<< HEAD
%   pspm_split_sessions splits experimental sessions/blocks, based on
%   regularly incoming markers, for example trial markers, volume or slice 
%   markers from an MRI scanner, or based on a vector of split points that 
%   is defined in terms of markers. The first and the last marker will 
%   define the start of the first session and the end of the last session.
%   In addition, the function can split a (missing) epochs file associated
%   with the original PsPM file to the same limits.
%   The individual sessions will be written to new files with a suffix '_sn'
%   and the session number.
=======
%   pspm_split_sessions splits experimental sessions/blocks, based on regularly incoming
%   markers, for example volume or slice markers from an MRI scanner, or based on a
%   vector of split points that is defined in terms of markers. The first and the last
%   marker will define the start of the first session and the end of the last session.
>>>>>>> dab38bd9
% ● Format
%   [sts, newdatafile, newepochfile] = pspm_split_sessions(datafile, options)
% ● Arguments
%   *        datafile :  a file name
%   ┌─────────options
%   ├.marker_chan_num : [integer] number of the channel holding the markers.
%   │                    By default first 'marker' channel.
%   ├──────.overwrite :  [logical] (0 or 1)
%   │                    Define whether to overwrite existing output files or not.
%   │                    Default value: determined by pspm_overwrite.
%   ├─────────.max_sn :  Define the maximum of sessions to look for.
%   │                    Default is 10 (defined by settings.split.max_sn)
%   ├.min_break_ratio :  Minimum for ratio
%   │                    [(session distance)/(maximum marker distance)]
%   │                    Default is 3 (defined by settings.split.min_break_ratio)
%   ├────.splitpoints :  Alternatively, directly specify session start
%   │                    (excluding the first session starting at the
%   │                    first marker) in terms of markers (vector of integer)
%   ├─────────.prefix :  [numeric, unit:second, default:0]
%   │                    Defines how long data before start trim point should
%   │                    also be included. First marker will be at t = options.prefix.
%   ├─────────.suffix :  [positive numeric, unit:second, default: mean marker distance
%   │                    in the file] Defines how long data after the end trim point
%   │                    should be included. Last marker will be at t = duration (of
%   │                    session) - options.suffix. If options.suffix == 0, it will be
%   │                    set to the mean marker distance.
%   ├───────.randomITI : [default:0]
%   │                    Tell the function to use all the markers to evaluate the mean
%   │                    distance between them. Usefull for random ITI since it reduces
%   │                    the variance.
%   ├─────────.verbose : [default:1] printing processing messages.
%   └─────────.missing : Optional name of an epoch file, e.g. containing a missing epochs
%                        definition in s. This is then split accordingly.
% ● Outputs
%   *      newdatafile : cell array of filenames for the individual sessions
%   *     newepochfile : cell array of missing epoch filenames for the individual
%                        sessions (empty if options.missing not specified).
% ● Developer's notes
%   epochs have a fixed sampling rate of 10000
%   REMARK for suffix and prefix:
%   Markers in the prefix and suffix intervals are ignored. Only markers
%   between the splitpoints are considered for each session, to avoid
%   duplication of markers.
% ● History
%   Introduced in PsPM 5.1.1
%   Written in 2021 by Dominik R Bach (Wellcome Trust Centre for Neuroimaging)
%   Updated and maintained in 2022 by Teddy

%% 1 Initialise
global settings
if isempty(settings)
  pspm_init;
end
sts = -1;
newdatafile = [];
newepochfile = [];

% 1.1 Check input arguments
if nargin<1
  warning('ID:invalid_input', 'No data.\n');
  return;
elseif nargin < 2
  options = struct();
end

% 1.2 Set options
options = pspm_options(options, 'split_sessions');
if options.invalid
  return
end
% 1.3 Handle data files
% 1.3.1 check data file argument
if ~ischar(datafile)
  warning('ID:invalid_input', 'Data file must be a char.');
  return;
end

% 1.4 Check if prefix is positiv and suffix is negative
if options.prefix > 0
  warning('ID:invalid_input', 'Prefix must be negative.');
  return;
elseif options.suffix < 0
  warning('ID:invalid_input', 'Suffix must be positive.');
  return;
end

%% 2 Work on data file

% 2.1 Obtain data
if options.verbose
  fprintf('Splitting %s ... \n', datafile);
end
[sts_load_data, ininfos, indata, filestruct] = pspm_load_data(datafile); % check and get datafile ---
if sts_load_data < 1
  warning('ID:invalid_input', 'Could not load data.');
  return;
end


% 2.3 Handle markers

% 2.3.1 Define marker channel
[sts, mrkdata] = pspm_load_channel(struct('data', {indata}, 'infos', ininfos), options.marker_chan_num);
if sts < 1, return; end
mrk = mrkdata.data;

newdatafile = cell(0);
newepochfile = cell(0);

% 2.3.2 Find split points
if isempty(options.splitpoints)
  imi = sort(diff(mrk), 'descend');
  if min(imi)*options.min_break_ratio > max(imi)
    fprintf('  The file won''t be split. No possible split points found in marker channel %i.\n', options.marker_chan_num);
  elseif numel(mrk) <=  options.max_sn
    fprintf('  The file won''t be split. Not enough markers in marker channel %i.\n', options.marker_chan_num);
  end
  imi(1:(options.max_sn-1)) = [];
  cutoff = options.min_break_ratio * max(imi);
  splitpoint = find(diff(mrk) > cutoff)+1;
else
  splitpoint = options.splitpoints;
  if numel(mrk) < max(splitpoint)
    warning('ID:invalid_input', 'Splitpoint definition assumes more markers than there are in the file.');
    return
  end
end

% 2.3.3 Define trim points and adjust suffix
if isempty(splitpoint)
  return;
else
  % initialise
  preffix = num2cell(zeros(1,(numel(splitpoint)+1)));
  suffix = num2cell(zeros(1,(numel(splitpoint)+1)));
  for sn = 1:(numel(splitpoint)+1)
    if sn == 1
      trimpoint(sn, :) = [1, max(splitpoint(sn) - 1, 1)];
    elseif sn > numel(splitpoint)
      trimpoint(sn, :) = [max(splitpoint(sn - 1), 1), numel(mrk)];
    else
      trimpoint(sn, :) = [splitpoint(sn - 1), max(splitpoint(sn) - 1, 1)];
    end

    if options.suffix == 0
      if trimpoint(sn, 1) == trimpoint(sn, 2) || options.randomITI
        suffix{sn} = mean(diff(mrk));
      else
        suffix{sn}  = mean(diff(mrk(trimpoint(sn, 1):trimpoint(sn, 2))));
      end
    else
      suffix{sn} = options.suffix;
    end
    prefix{sn} = options.prefix;

    if sn == 1
        prefix{sn} = 'none'; % don't trim start for first session
    elseif sn > numel(splitpoint)
        suffix{sn} = 'none'; % don't trim end for last session
    end
  end

  % 2.4 Split files
  for sn = 1:size(trimpoint,1)
      % 2.4.1 Determine options & filenames
      trimoptions = struct('drop_offset_markers', 1, 'marker_chan_num', options.marker_chan_num);
      [p, f, ex] = fileparts(datafile);
      newdatafile{sn} = fullfile(p, sprintf('%s_sn%02.0f%s', f, sn, ex));
      if ~isempty(options.missing)
        [p_epochs, f_epochs, ex_epochs] = fileparts(options.missing);
        newepochfile{sn} = fullfile(p_epochs, sprintf('%s_sn%02.0f%s', f_epochs, sn, ex_epochs));
        trimoptions.missing = options.missing;
     end
    % 2.4.2 Split data
    [tsts, newdata, newmissingfile] = pspm_trim(struct('data', {indata}, 'infos', ininfos), ...
      prefix{sn}, suffix{sn}, trimpoint(sn, 1:2), trimoptions);
    if tsts < 1, return; end
    options.overwrite = pspm_overwrite(newdatafile{sn}, options);
    newdata.options = options;
    pspm_load_data(newdatafile{sn}, newdata);
    % 2.4.3 deal with missing epoch file
    if ~isempty(options.missing)
      [sts, epochs] = pspm_get_timing('epochs', newmissingfile, 'seconds');
      save(newepochfile{sn}, 'epochs');
      delete(newmissingfile);
    end
  end
end

sts = 1;<|MERGE_RESOLUTION|>--- conflicted
+++ resolved
@@ -1,6 +1,5 @@
 function [sts, newdatafile, newepochfile] = pspm_split_sessions(datafile, options)
 % ● Description
-<<<<<<< HEAD
 %   pspm_split_sessions splits experimental sessions/blocks, based on
 %   regularly incoming markers, for example trial markers, volume or slice 
 %   markers from an MRI scanner, or based on a vector of split points that 
@@ -10,12 +9,6 @@
 %   with the original PsPM file to the same limits.
 %   The individual sessions will be written to new files with a suffix '_sn'
 %   and the session number.
-=======
-%   pspm_split_sessions splits experimental sessions/blocks, based on regularly incoming
-%   markers, for example volume or slice markers from an MRI scanner, or based on a
-%   vector of split points that is defined in terms of markers. The first and the last
-%   marker will define the start of the first session and the end of the last session.
->>>>>>> dab38bd9
 % ● Format
 %   [sts, newdatafile, newepochfile] = pspm_split_sessions(datafile, options)
 % ● Arguments
