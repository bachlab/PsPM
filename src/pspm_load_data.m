function [sts, infos, data, filestruct] = pspm_load_data(fn, chan)
% ● DESCRIPTION
% pspm_load_data checks and returns the structure of PsPM 3-5.x and
% SCRalyze 2.x data files - SCRalyze 1.x is not supported
% ● FORMAT
% [sts, infos, data, filestruct] = pspm_load_data(fn, chan)
% ● INPUT
<<<<<<< HEAD
% fn          [char] filename / [struct] with fields
% ┣━.infos
% ┗━.data
% chan        [numeric vector] / [char] / [struct]
%             [vector]
%               0 or empty  returns all channels
%               number of channels
%                            returns only these channels
%             [char]
%               'wave'      returns all waveform channels
%               'events'    returns all event channels
%               'pupil'     goes through the below precedence order and
%                           loads all channels corresponding to the first
%                           existing option:
%                            1. Combined pupil channels
%                              (by definition also preprocessed)
%                            2. Preprocessed pupil channels
%                              corresponding to best eye
%                            3. Preprocessed pupil channels
%                            4. Best eye pupil channels
%                            please note that if there is only one eye in
%                           the datafile, that eye is defined as the best eye.
%                'channel type'
%                           returns the respective channels
%                            (see settings for channel types)
%                'none'      just checks the file
%             [struct] check and save file
%               ┣━.infos (mandatory)
%               ┣━.data (mandatory)
%               ┗━.options (mandatory)
% ● OUTPUT
% sts         [logical]
%             0 as default
%             -1 if check is unsuccessful
% infos       [struct]
%             variable from data file
% data        cell array of channels as specified
% filestruct  [struct]
% ┣━.numofchan
% ┃           number of channels
% ┣━.numofwavechan
% ┃           number of wave channels
% ┣━.numofeventchan
% ┃           number of event channels
% ┣━.posofmarker
% ┃           position of the first marker channel
% ┃           0 if no marker channel exists
% ┗━.posofchannels
%             number of the channels that were returned
% ● COMPATIBILITY
% SCRalyze 2.x data files - SCRalyze 1.x is not supported
=======
% fn     [char] filename / [struct] with fields
% ┣━.infos
% ┗━.data
% chan   [numeric vector] / [char] / [struct]
%        ▶ vector
%        0 or empty: returns all channels
%        vector of channels: returns only these channels
%        ▶ char
%        'wave'    returns all waveform channels
%        'events'  returns all event channels
%        'pupil'   goes through the below precedence order and loads all 
%                  channels corresponding to the first existing option:
%                  1. Combined pupil channels (by definition also preprocessed)
%                  2. Preprocessed pupil channels corresponding to best eye
%                  3. Preprocessed pupil channels
%                  4. Best eye pupil channels
%                     please note that if there is only one eye in
%                     the datafile, that eye is defined as the best eye.
%        'channel type'
%                 returns the respective channels (see settings for channel types)
%        'none'		just checks the file
%        ▶ struct  check and save file
%           ┣━.infos (mandatory)
%           ┣━.data (mandatory)
%           ┗━.options (mandatory)
% ● OUTPUT
% sts      [logical] 0 as default, -1 if check is unsuccessful
% infos    [struct] variable from data file
% data     cell array of channels as specified
% filestruct          [struct]
% ┣━.numofchan        number of channels
% ┣━.numofwavechan    number of wave channels
% ┣━.numofeventchan   number of event channels
% ┣━.posofmarker      position of the first marker channel
% ┃                   0 if no marker channel exists
% ┗━.posofchannels    number of the channels that were returned
>>>>>>> f43cd125
% ● VERSION
% PsPM 6.0
% ● AUTHOSHIP
% (C) 2008-2021 Dominik R. Bach (Wellcome Centre for Human Neuroimaging, UCL)
%     2022 Teddy Chao (UCL)
% ● DEVELOPERS NOTES
% General structure of PsPM data files
%
% each file contains two variables:
% infos - struct variable with general infos
% data  - cell array with channel specific infos and data
%
% mandatory fields:
% infos.duration (in seconds)
%
% data{n}.header
% data{n}.header.chantype (as defined in settings)
% data{n}.header.sr (sample rate in 1/second, or timestamp units in seconds)
% data{n}.header.units (data units, or 'events')
%
% data{n}.data (actual data)
%
% additionally, a typical file contains the optional infos:
% infos.sourcefile, infos.importfile, infos.importdate, import.sourcetype
% and, if available, also infos.recdate, infos.rectime
% some data manipulation functions (in particular, pspm_trim) update infos
% to record some file history
%
% data.header.chantype = 'trigger' is allowed for backward compatibility;
% this feature will be removed in the future

%% 1 Initialise
global settings
if isempty(settings)
  pspm_init;
end
sts = -1;
infos = [];
data = [];
filestruct = [];
gerrmsg = '';
%% 2 Check the number of inputs
switch nargin
  case 0
    warning('ID:invalid_input', 'No datafile specified.');
    return;
  case 1
    chan = 0;
  case 2
    % accept
  otherwise
    warning('ID:invalid_input', 'Too many inputs specified.');
    return
end

%% 3 Check fn
% fn has to be a file or a struct
switch class(fn)
  case 'struct'
    % specify if fn is a struct
    if ~isfield(fn, 'data') || ~isfield(fn, 'infos')
      warning('ID:invalid_input', 'Input struct is not a valid PsPM struct');
      return
    end
  case {'string', 'char'}
    % specify if fn is a filename
    if ~exist(fn, 'file')
      if ~isstruct(chan) % if chan is not a struct, fn must exist
        warning('ID:nonexistent_file', 'The file fn does not exist.');
        return
      end
    else
      if ~isstruct(chan)
        % check fn as a mat file only if chan is not a struct
        % because if chan is a struct fn will be overwritten
        % fn exists but may not be a .mat file
        [~, ~, fExt] = fileparts(fn);
        if ~strcmpi(fExt,'.mat')
          errmsg = [gerrmsg, 'Not a matlab data file or .mat extraname is missing.'];
          warning('ID:invalid_file_type', '%s', errmsg);
          return
        end
        % fn is an existing .mat file but may not have required fields
        try
          fields = matfile(fn);
        catch
          errmsg = [gerrmsg, 'Not a matlab data file.'];
          warning('ID:invalid_file_type', '%s', errmsg);
          return
        end
        if isfield(fields, 'scr')
          warning('ID:SCRalyze_1_file', 'SCRalyze 1.x compatibility is discontinued');
          return
        end
        if isempty(fieldnames(load(fn, 'infos'))) || ...
            ~isstruct(load(fn, 'infos')) || ...
            isempty(fieldnames(load(fn, 'data'))) || ...
            ~isstruct(load(fn, 'data'))
          errmsg = [gerrmsg, 'Some variables are either missing or invalid in this file.'];
          warning('ID:invalid_data_structure', '%s', errmsg);
          return
        end
      end
    end
  otherwise
    % fn is neither a file nor a struct
    warning('ID:invalid_input', 'fn needs to be an existing file or a struct.');
    return
end

%% 4 Check chan
switch class(chan)
  case 'double'
    % in this case chan is specified as a number or a vector, as double
    % the number or the vector can only be a 0 or (a) positive number(s)
    if any(chan < 0)
      warning('ID:invalid_input', 'Negative channel numbers are not allowed.');
      return
    end
  case 'char'
    % in this case chan is specified as a char
    if any(~ismember(chan, [{settings.chantypes.type}, 'none', 'wave', 'events']))
      warning('ID:invalid_channeltype', 'Unknown channel type.');
      return
    end
  case 'struct'
    if ~isfield(chan, 'data') || ~isfield(chan, 'infos')
      % data and infos are mandatory fields and must be provided
      % gerrmsg = sprintf('\nData structure is invalid:');
      warning('ID:invalid_input', 'Input struct is not a valid PsPM struct');
      return
    end
    if ~isfield(chan, 'options')
      % options is an optional field
      chan.options = [];
    end
    % add default values
    if ~isfield(chan.options, 'overwrite')
      chan.options.overwrite = pspm_overwrite(fn);
    end
    if ~chan.options.overwrite
      warning('ID:data_loss', 'Data not saved.\n');
    end
  otherwise
    warning('ID:invalid_input', 'Unknown channel option.');
end

%% 5 Check infos
if isstruct(chan)
  infos = chan.infos;
else
  if isstruct(fn) % data is from a struct fn
    infos = fn.infos;
  elseif exist(fn, "file") % data is from a file fn
    loaded_infos = load(fn, 'infos');
    if isfield(loaded_infos, "infos") && numel(fieldnames(loaded_infos))==1
      infos = loaded_infos.infos;
    end
    clear loaded_infos
  end
end
flag_infos = 0;
if isempty(fieldnames(infos))
  flag_infos = 1;
else
  if ~isfield(infos, 'duration')
    flag_infos = 1;
  end
end
if flag_infos
  warning('ID:invalid_data_structure', 'Input data does not have sufficient infos');
  return
end

%% 6 Check data
if isstruct(chan)
  data = chan.data;
else
  if isstruct(fn) % data is from a struct fn
    data = fn.data;
  elseif exist(fn, "file") % data is from a file fn
    loaded_data = load(fn, 'data');
    if isfield(loaded_data, "data") && numel(fieldnames(loaded_data))==1
      data = loaded_data.data;
    end
    clear loaded_data
  end
end
% initialise error flags
vflag = zeros(numel(data), 1); % records data structure, valid if 0
wflag = zeros(numel(data), 1); % records whether data is out of range, valid if 0
nflag = zeros(numel(data), 1);
zflag = zeros(numel(data), 1); % records whether data is empty
% loop through channels
for k = 1:numel(data)
  % check header
  if ~isfield(data{k}, 'header')
    vflag(k) = 1;
  else
    if ~isfield(data{k}.header, 'chantype') || ...
        ~isfield(data{k}.header, 'sr') || ...
        ~isfield(data{k}.header, 'units')
      vflag(k) = 1;
    else
      if ~ismember(lower(data{k}.header.chantype), {settings.chantypes.type})
        nflag(k) = 1;
      end
    end
  end
  % check data
  if vflag(k)==0 && nflag(k)==0 && flag_infos==0
    % required information is available and valid in header and infos
    if ~isfield(data{k}, 'data')
      vflag(k) = 1;
    else
      if ~isvector(data{k}.data)
        vflag(k) = 1;
      else
        if isempty(data{k}.data)
          zflag(k) = 1;
        end
        if strcmpi(data{k}.header.units, 'events')
          if (any(data{k}.data > infos.duration) || any(data{k}.data < 0))
            wflag(k) = 1;
          end
        else
          if (length(data{k}.data) < infos.duration * data{k}.header.sr - 3 ||...
              length(data{k}.data) > infos.duration * data{k}.header.sr + 3)
            wflag(k) = 1;
          end
        end
      end
    end
  end
end
if any(vflag)
  errmsg = [gerrmsg, sprintf('Invalid data structure for channel %01.0f.', find(vflag,1))];
  warning('ID:invalid_data_structure', '%s', errmsg);
  return
end
if any(wflag)
  errmsg = [gerrmsg, sprintf(['The data in channel %01.0f is out of ',...
    'the range [0, infos.duration]'], find(wflag,1))];
  warning('ID:invalid_data_structure', '%s', errmsg);
  return
end
if any(nflag)
  errmsg = [gerrmsg, sprintf('Unknown channel type in channel %01.0f', find(nflag,1))];
  warning('ID:invalid_data_structure', '%s', errmsg);
  return
end
if any(zflag)
  % convert empty data to a generalised 1-by-0 matrix
  data{find(zflag,1)}.data = zeros(1,0);
  warning('ID:missing_data', 'Channel %01.0f is empty.', find(zflag,1));
  % if there is empty data, give a warning but do not suspend
end


%% 7 Autofill information in header
% some other optional fields which can be autofilled with default values
% should be added here.

%% 8 Analyse file structure
filestruct.numofwavechan = 0;
filestruct.numofeventchan = 0;
filestruct.posofmarker = [];
filestruct.numofchan = numel(data);
for k = 1:numel(data)
  if strcmpi(data{k}.header.units, 'events')
    filestruct.numofeventchan = filestruct.numofeventchan + 1;
  else
    filestruct.numofwavechan = filestruct.numofwavechan + 1;
  end
  if any(strcmpi(data{k}.header.chantype, {'trigger', 'marker'}))
    filestruct.posofmarker = [filestruct.posofmarker k];
  end
end
if numel(filestruct.posofmarker) == 0
  filestruct.posofmarker = 0;
elseif numel(filestruct.posofmarker) > 1
  filestruct.posofmarker = filestruct.posofmarker(1); % first marker channel
end

%% 9 Return channels, or save file
if isstruct(chan)
  infos = chan.infos;
  data = chan.data;
end
flag = zeros(numel(data), 1);
if ischar(chan) && ~strcmp(chan, 'none')
  if strcmpi(chan, 'pupil') && isfield(infos.source, 'best_eye')
    flag = get_chans_to_load_for_pupil(data, infos.source.best_eye);
  elseif strcmpi(chan, 'sps') && isfield(infos.source, 'best_eye')
    flag = get_chans_to_load_for_sps(data, infos.source.best_eye);
  else
    for k = 1:numel(data)
      if (any(strcmpi(chan, {'event', 'events'})) && ...
          strcmpi(data{k}.header.units, 'events')) || ...
          (strcmpi(chan, 'wave') && ~strcmpi(data{k}.header.units, 'events')) || ...
          (any(strcmpi(chan, {'trigger', 'marker'})) && ...
          any(strcmpi(data{k}.header.chantype, {'trigger', 'marker'})))
        flag(k) = 1;
      elseif strcmp(data{k}.header.chantype, chan)
        flag(k) = 1;
      end
    end
  end
  if all(flag == 0)
    warning('ID:non_existing_channeltype',...
      'There are no channels of type ''%s'' in the datafile', chan);
    return
  end
  data = data(flag == 1);
  filestruct.posofchannels = find(flag == 1);
elseif isnumeric(chan)
  if chan == 0, chan = 1:numel(data); end
  if any(chan > numel(data))
    warning('ID:invalid_input',...
      'Input channel number(s) are greater than the number of channels in the data');
    return
  end
  data = data(chan);
  filestruct.posofchannels = chan;
elseif isstruct(chan) && ~isempty(fn) && (~exist(fn, 'file') || ...
    chan.options.overwrite == 1)
  save(fn, 'infos', 'data');
  filestruct.posofchannels = 1:numel(data);
else
  filestruct.posofchannels = [];
end

sts = 1;
end

function flag = get_chans_to_load_for_pupil(data, best_eye)
% Set flag variable according to the precedence order:
%
%   1. Combined channels (by definition also preprocessed)
%   2. Preprocessed channels corresponding to best eye
%   3. Preprocessed channels
%   4. Best eye pupil channels
%
% The earliest possible option is taken and then the function returns.
global settings;
if isempty(settings)
  pspm_init;
end
chantype_list = cellfun(@(x) x.header.chantype, data, 'uni', false);
pupil_channels = cell2mat(cellfun(...
  @(chantype) strncmp(chantype, 'pupil',numel('pupil')),...
  chantype_list,...
  'uni',...
  false...
  ));
preprocessed_channels = cell2mat(cellfun(...
  @(chantype) any(strcmp(split(chantype,'_'),'pp')),...
  chantype_list,...
  'uni',...
  false...
  ));
combined_channels = cell2mat(cellfun(...
  @(chantype) any(strcmp(split(chantype,'_'),settings.lateral.char.c)) && ...
  any(strcmp(split(chantype,'_'),'pp')),...
  chantype_list,...
  'uni',...
  false...
  ));
besteye_channels = cell2mat(cellfun(...
  @(chantype) any(strcmpi(split(chantype,'_'),best_eye)),...
  chantype_list,...
  'uni',...
  false...
  ));
preprocessed_channels = preprocessed_channels & pupil_channels;
combined_channels = combined_channels & pupil_channels;
besteye_channels = besteye_channels & pupil_channels;

if any(combined_channels)
  flag = combined_channels;
elseif any(preprocessed_channels)
  flag = preprocessed_channels & besteye_channels;
  if ~any(flag)
    flag = preprocessed_channels;
  end
else
  flag = besteye_channels;
end
end


function flag = get_chans_to_load_for_sps(data, best_eye)
% 16-06-21 This is a tempory patch for loading sps data, copied from
% pupil data
% It needs to be updated for testing the compatibility with sps
% Set flag variable according to the precedence order:
%
%   1. Combined channels (by definition also preprocessed)
%   2. Preprocessed channels corresponding to best eye
%   3. Preprocessed channels
%   4. Best eye pupil channels
%
% The earliest possible option is taken and then the function returns.
best_eye = lower(best_eye);
chantype_list = cellfun(@(x) x.header.chantype, data, 'uni', false);
sps_channels = cell2mat(cellfun(...
  @(chantype) strncmp(chantype, 'sps',numel('sps')),...
  chantype_list,...
  'uni',...
  false...
  ));
preprocessed_channels = cell2mat(cellfun(...
  @(chantype) strcmp(chantype(end-2:end), '_pp'),...
  chantype_list,...
  'uni',...
  false...
  ));
combined_channels = cell2mat(cellfun(...
  @(chantype) contains(chantype, ['_',settings.lateral.char.c,'_']) && ...
  strcmp(chantype(end-2:end), '_pp'),...
  chantype_list,...
  'uni',...
  false...
  ));
besteye_channels = cell2mat(cellfun(...
  @(chantype) strcmp(chantype(end-1:end), ['_' best_eye]) || ...
  contains(chantype, ['_' best_eye '_']),...
  chantype_list,...
  'uni',...
  false...
  ));
preprocessed_channels = preprocessed_channels & sps_channels;
combined_channels = combined_channels & sps_channels;
besteye_channels = besteye_channels & sps_channels;

if any(combined_channels)
  flag = combined_channels;
elseif any(preprocessed_channels)
  flag = preprocessed_channels & besteye_channels;
  if ~any(flag)
    flag = preprocessed_channels;
  end
else
  flag = besteye_channels;
end
end<|MERGE_RESOLUTION|>--- conflicted
+++ resolved
@@ -5,59 +5,6 @@
 % ● FORMAT
 % [sts, infos, data, filestruct] = pspm_load_data(fn, chan)
 % ● INPUT
-<<<<<<< HEAD
-% fn          [char] filename / [struct] with fields
-% ┣━.infos
-% ┗━.data
-% chan        [numeric vector] / [char] / [struct]
-%             [vector]
-%               0 or empty  returns all channels
-%               number of channels
-%                            returns only these channels
-%             [char]
-%               'wave'      returns all waveform channels
-%               'events'    returns all event channels
-%               'pupil'     goes through the below precedence order and
-%                           loads all channels corresponding to the first
-%                           existing option:
-%                            1. Combined pupil channels
-%                              (by definition also preprocessed)
-%                            2. Preprocessed pupil channels
-%                              corresponding to best eye
-%                            3. Preprocessed pupil channels
-%                            4. Best eye pupil channels
-%                            please note that if there is only one eye in
-%                           the datafile, that eye is defined as the best eye.
-%                'channel type'
-%                           returns the respective channels
-%                            (see settings for channel types)
-%                'none'      just checks the file
-%             [struct] check and save file
-%               ┣━.infos (mandatory)
-%               ┣━.data (mandatory)
-%               ┗━.options (mandatory)
-% ● OUTPUT
-% sts         [logical]
-%             0 as default
-%             -1 if check is unsuccessful
-% infos       [struct]
-%             variable from data file
-% data        cell array of channels as specified
-% filestruct  [struct]
-% ┣━.numofchan
-% ┃           number of channels
-% ┣━.numofwavechan
-% ┃           number of wave channels
-% ┣━.numofeventchan
-% ┃           number of event channels
-% ┣━.posofmarker
-% ┃           position of the first marker channel
-% ┃           0 if no marker channel exists
-% ┗━.posofchannels
-%             number of the channels that were returned
-% ● COMPATIBILITY
-% SCRalyze 2.x data files - SCRalyze 1.x is not supported
-=======
 % fn     [char] filename / [struct] with fields
 % ┣━.infos
 % ┗━.data
@@ -94,7 +41,6 @@
 % ┣━.posofmarker      position of the first marker channel
 % ┃                   0 if no marker channel exists
 % ┗━.posofchannels    number of the channels that were returned
->>>>>>> f43cd125
 % ● VERSION
 % PsPM 6.0
 % ● AUTHOSHIP
