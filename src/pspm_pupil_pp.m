function [sts, outchannel] = pspm_pupil_pp (fn, options)
% ● Description
%   pspm_pupil_pp preprocesses pupil diameter signals given in any unit of
%   measurement. It performs the steps described in [1]. This function uses
%   a modified version of [2]. The modified version with a list of changes
%   from the original is shipped with PsPM under pupil-size directory.
%   The steps performed are listed below:
%   1.  Pupil preprocessing is performed in two main steps. In the first
%       step, the “valid” samples are determined. The samples that are not
%       valid are not used in the second step. Determining valid samples is
%       done by
%       (a) Range filtering: Pupil size values outside a predefined range
%           are considered invalid. This range is configurable.
%       (b) Speed filtering: Speed is computed as the 1st difference of
%           pupil size array normalized by the temporal separation. Samples
%           with speed higher than a threshold are considered invalid. The
%           threshold is configurable.
%       (c) Edge filtering: Samples at both sides of temporal gaps in the
%           data are considered invalid. Both the duration of gaps and the
%           invalid sample duration before/after the gaps are configurable.
%       (d) Trendline filtering: A data trend is generated by smoothing and
%           interpolating the data. Then, samples that are too far away
%           from this trend are considered invalid. These two steps are
%           performed multiple times in an iterative fashion. Note that the
%           generated trend is not the final result of this function. The
%           smoothing, invalid threshold and the number of passes are
%           configurable.
%       (e) Isolated sample filtering: Isolated and small sample islands
%           are considered invalid. The size of the islands and the
%           temporal separation are configurable.
%   2.  In the second step, output smooth signal is generated using the
%       valid samples found in the previous step. This is done by
%       performing filtering, upsampling and interpolation. The parameters
%       of the filtering and upsampling are configurable. Once the pupil
%       data is preprocessed, according to the option 'channel_action',
%       it will either replace an existing preprocessed pupil channel or
%       add it as new channel to the provided file.
% ● Format
%   [sts, channel_index] = pspm_pupil_pp(fn)
%   [sts, channel_index] = pspm_pupil_pp(fn, options)
% ● Arguments
<<<<<<< HEAD
%   *       fn : [string]
%                Path to the PsPM file which contains the pupil data.
%   ┌──options
%   ├─.channel : [optional][numeric/string] [Default: 'pupil']
%   │            Channel ID to be preprocessed.
%   │            To process a specific eye, use 'pupil_l' or 'pupil_r'.
%   │            To process the combined left and right eye, use 'pupil_c'.
%   │            To combine both eyes, specify one eye here and the other
%   │            under option 'channel_combine'. The identifier 'pupil' will
%   │            use the first existing option out of the following:
%   │            (1) L-R-combined pupil, (2) non-lateralised pupil, (3) best
%   │            eye pupil, (4) any pupil channel. If there are multiple
%   │            channels of the specified type, only last one will be
%   │            processed. You can also specify the number of a channel.
%   ├─.channel_combine :
%   │            [optional][numeric/string][Default: 'none']
%   │            Channel to be used for computing the mean pupil signal.
%   │            The input format is exactly the same as the .channel field.
%   │            However, the eye specified in this channel must be different
%   │            from the one specified in .channel field. The output channel
%   │            will then be of type 'pupil_c'.
%   ├─.channel_action :
%   │            [optional][string][Accepts: 'add'/'replace'][Default: 'add']
%   │            Defines whether corrected data should be added or the
%   │            corresponding preprocessed channel should be replaced.
%   ├─.custom_settings :
%   │            [optional][Default: See pspm_pupil_pp_options]
%   │            Settings structure to modify the preprocessing steps. If
%   │            not specified, the default settings structure obtained from
%   │            <a href="matlab:help pspm_pupil_pp_options">pspm_pupil_pp_options</a>
%   │            will be used. To modify certain fields of this structure,
%   │            you only need to specify those fields in custom_settings.
%   │            For example, to modify settings.raw.PupilMin, you need to
%   │            create a struct with a field .raw.PupilMin.
%   ├.segments : [cell array of structures]
%   │            Statistics about user defined segments can be calculated.
%   │            When specified, segments will be stored in .header.segments
%   │            field. Each structure must have the the following fields:
%   ├───.start : [decimal][Unit: second] Starting time of the segment.
%   ├─────.end : [decimal][Unit: second] Ending time of the segment.
%   ├────.name : [string] Name of the segment. Segment will be stored by this name.
%   ├.plot_data: [Boolean][Default: false or 0] Plot the preprocessing steps if true.
%   ├─.chan_valid_cutoff : [optional][Default: 0.01]
%   │            A cut-off value for checking whether there are too many missing values
%   │            in the data channel. Valid data channels should have NaNs fewer than
%   │            this cut-off value. If combination is requested and only one of the
%   │            two channels has fewer than this percentage of missing values, then only
%   │            this channel will be used and no combination will be performed.
%   └.out_chan : Channel ID of the preprocessed output.
% ● Outputs
%   * channel_index: index of channel containing the processed data
=======
%          fn:  [string]
%               Path to the PsPM file which contains the pupil data.
%   ┌──options: [struct]
%   ├─.channel: [optional][numeric/string] [Default: 'pupil']
%   │           Channel ID to be preprocessed.
%   │           To process a specific eye, use 'pupil_l' or 'pupil_r'.
%   │           To process the combined left and right eye, use 'pupil_c'.
%   │           To combine both eyes, specify one eye here and the other
%   │           under option 'channel_combine'. The identifier 'pupil' will
%   │           use the first existing option out of the following:
%   │           (1) L-R-combined pupil, (2) non-lateralised pupil, (3) best
%   │           eye pupil, (4) any pupil channel. If there are multiple
%   │           channels of the specified type, only last one will be
%   │           processed. You can also specify the number of a channel.
%   ├─.channel_combine:
%   │           [optional][numeric/string][Default: 'none']
%   │           Channel to be used for computing the mean pupil signal.
%   │           The input format is exactly the same as the .channel field.
%   │           However, the eye specified in this channel must be different
%   │           from the one specified in .channel field. The output channel
%   │           will then be of type 'pupil_c'.
%   ├─.channel_action:
%   │           [optional][string][Accepts: 'add'/'replace'][Default: 'add']
%   │           Defines whether corrected data should be added or the
%   │           corresponding preprocessed channel should be replaced.
%   ├─.custom_settings:
%   │           [optional][Default: See pspm_pupil_pp_options]
%   │           Settings structure to modify the preprocessing steps. If
%   │           not specified, the default settings structure obtained from
%   │           <a href="matlab:help pspm_pupil_pp_options">pspm_pupil_pp_options</a>
%   │           will be used. To modify certain fields of this structure,
%   │           you only need to specify those fields in custom_settings.
%   │           For example, to modify settings.raw.PupilMin, you need to
%   │           create a struct with a field .raw.PupilMin.
%   ├─.segments:  [cell array of structures]
%   │           Statistics about user defined segments can be calculated.
%   │           When specified, segments will be stored in .header.segments
%   │           field. Each structure must have the the following fields:
%   ├─.start:   [decimal][Unit: second]
%   │           Starting time of the segment.
%   ├─.end:     [decimal][Unit: second]
%   │           Ending time of the segment.
%   ├─.name:    [string]
%   │           Name of the segment. Segment will be stored by this name.
%   ├─.plot_data:
%   │           [Boolean][Default: false or 0]
%   │           Plot the preprocessing steps if true.
%   └.chan_valid_cutoff:
%               [optional][Default: 0.2]
%               A cut-off value for checking whether there the number of
%               missing data in the channels is very different. If
%               combination is requested and proportion of missing values 
%               differs by more than this number, then the channels will be 
%               processed separately and not combined. 
% ● Outputs
%      channel_index: index of channel(s) containing the processed data
>>>>>>> 6c8c5b5d
% ● References
%   [1] Kret, Mariska E., and Elio E. Sjak-Shie. "Preprocessing pupil size
%       data: Guidelines and code." Behavior research methods (2018): 1-7.
%   [2]  https://github.com/ElioS-S/pupil-size
% ● History
%   Introduced in PsPM version ?
%   Written in 2019 by Eshref Yozdemir (University of Zurich)
%              2021 by Teddy
%   Updated in 2024 by Dominik R Bach (Uni Bonn)

%% 1 Initialise
global settings
if isempty(settings)
  pspm_init;
end
sts = -1;
outchannel = [];

%% 2 Create default arguments
if nargin == 1
  options = struct();
end
options = pspm_options(options, 'pupil_pp');
if options.invalid
  return
end
[lsts, default_settings] = pspm_pupil_pp_options();
if lsts ~= 1
  return
end
if isfield(options, 'custom_settings')
 default_settings = pspm_assign_fields_recursively(...
   default_settings, options.custom_settings);
end
options.custom_settings = default_settings;

%% 3 Input checks
for seg = options.segments
  if ~isfield(seg{1}, 'start') || ~isfield(seg{1}, 'end') || ~isfield(seg{1}, 'name')
    warning('ID:invalid_input', ...
      'Each segment structure must have .start, .end and .name fields');
    return
  end
end
%% 4 Load
action_combine = ~strcmp(options.channel_combine, 'none');
alldata = struct();
[sts_load, alldata.infos, alldata.data] = pspm_load_data(fn);
if sts_load < 1, return, end
[sts_load, data,infos, pos_of_channel(1)] = pspm_load_channel(alldata, options.channel, 'pupil');
if sts_load ~= 1, return, end

if action_combine
    [sts_load, data_combine, infos, pos_of_channel(2)] = pspm_load_channel(alldata, options.channel_combine, 'pupil');
    if sts_load ~= 1
        return
    end
    [sts1, eye1] = pspm_find_eye(data.header.chantype);
    [sts2, eye2] = pspm_find_eye(data_combine.header.chantype);
    if (sts1 < 1 || sts2 < 1), return, end
    if sum(strcmp([eye1, eye2], {'lr', 'rl'})) < 1
        warning('ID:invalid_input', ...
            'options.channel and options.channel_combine must specify left and right eyes.');
        return;
    elseif data.header.sr ~= data_combine.header.sr
        warning('ID:invalid_input', ...
            'options.channel and options.channel_combine data have different sampling rate.');
        return;
    elseif ~strcmp(data.header.units, data_combine.header.units)
        warning('ID:invalid_input', ...
            'options.channel and options.channel_combine data have different units.');
        return;
    elseif numel(data.data) ~= numel(data_combine.data)
        warning('ID:invalid_input', ...
            'options.channel and options.channel_combine data have different lengths.');
        return;
    end

    % decide on combination
    valid_data    = sum(isnan(data.data))/length(data.data);
    valid_combine = sum(isnan(data_combine.data))/length(data_combine.data);
    if abs(valid_data - valid_combine) > options.chan_valid_cutoff
        warning('ID:invalid_input', ...
            ['Number of missing data points in the two channels (%02.0f%% and %02.0f%%) exceeds the cutoff value. ', ...
            'Channels will be preprocessed separately and no combination will be performed.'], ...
            100 * valid_data, 100 * valid_combine);
        flag_valid_combine = 0;
        newoptions = rmfield(options, 'channel_combine');
        newoptions.channel = options.channel_combine;
        data_combine.data = [];
        old_channeltype = data.header.chantype;
    else
        flag_valid_combine = 1;
        old_channeltype = sprintf('%s and %s', ...
            data.header.chantype, data_combine.header.chantype);
    end
else
<<<<<<< HEAD
  data_combine.data = [];
  fprintf('No data to combine provided - only one channel will be used.\n');
  old_channeltype = data.header.chantype;
  if ~flag_valid_data
    warning('ID:invalid_input', ...
      'Data channel has more than %s percent missing values. Please double-check your output.', num2str(options.chan_valid_cutoff*100));
  end
=======
    flag_valid_combine = 1;
    data_combine.data = [];
    fprintf('No data to combine provided - only one channel will be used.\n');
    old_channeltype = data.header.chantype;
>>>>>>> 6c8c5b5d
end

%% 5 preprocess
[lsts, smooth_signal, ~] = pspm_preprocess_pupil(data, data_combine, ...
  options.segments, options.custom_settings, options.plot_data);
if lsts ~= 1
  return
end
%% 6 save
channel_str = num2str(options.channel);
o.msg.prefix = sprintf(...
  'Pupil preprocessing :: Input channel: %s -- Input channeltype: %s -- Output channeltype: %s --', ...
  channel_str, ...
  old_channeltype, ...
  smooth_signal.header.chantype);
% if no new channel type is created, pass channel number to
% pspm_write_channel
if ~strcmpi(smooth_signal.header.chantype, 'pupil_c')
    o.channel = pos_of_channel(1);
end
[sts, out_id] = pspm_write_channel(fn, smooth_signal, options.channel_action, o);
outchannel = out_id.channel;

%%  7 run second pass if required
if ~flag_valid_combine
    [sts, out_id] = pspm_pupil_pp(fn, newoptions);
    outchannel = [outchannel, out_id];
end

return

function varargout  = pspm_preprocess_pupil(data, data_combine, segments, custom_settings, plot_data)
global settings
if isempty(settings)
  pspm_init;
end
sts = -1;
% 1 definitions
combining = ~isempty(data_combine.data);
[sts, which_eye] = pspm_find_eye(data.header.chantype);
data_is_left = strcmpi(which_eye, 'l');
n_samples = numel(data.data);
sr = data.header.sr;
diameter.t_ms = transpose(linspace(0, 1000 * (n_samples-1) / sr, n_samples));
if data_is_left
  diameter.L = data.data;
  diameter.R = data_combine.data;
else
  diameter.L = data_combine.data;
  diameter.R = data.data;
end
if size(diameter.L, 1) == 1
  diameter.L = transpose(diameter.L);
end
if size(diameter.R, 1) == 1
  diameter.R = transpose(diameter.R);
end
segmentStart = transpose(cell2mat(cellfun(@(x) x.start, segments, 'uni', false)));
segmentEnd = transpose(cell2mat(cellfun(@(x) x.end, segments, 'uni', false)));
segmentName = transpose(cellfun(@(x) x.name, segments, 'uni', false));
segmentTable = table(segmentStart, segmentEnd, segmentName);
new_sr = custom_settings.valid.interp_upsamplingFreq;
upsampling_factor = new_sr / sr;
desired_output_samples = round(upsampling_factor * numel(data.data));
% 2 load lib
libbase_path = pspm_path('ext',['pupil', '-size'], 'code');
libpath = {fullfile(libbase_path, 'dataModels'), fullfile(libbase_path, 'helperFunctions')};
addpath(libpath{:});
% 3 filtering
model = PupilDataModel(data.header.units, diameter, segmentTable, 0, custom_settings);
model.filterRawData();
if combining
  smooth_signal.header.chantype = pspm_update_channeltype(data.header.chantype, settings.lateral.char.c);
else
  smooth_signal.header.chantype = data.header.chantype;
end
smooth_signal.header.units = data.header.units;
smooth_signal.header.sr = new_sr;
smooth_signal.header.segments = segments;
% 4 store signal and valid samples
try
  model.processValidSamples();
  if combining
    validsamples_obj = model.meanPupil_ValidSamples;
    smooth_signal.header.valid_samples.data_l = model.leftPupil_ValidSamples.samples.pupilDiameter;
    smooth_signal.header.valid_samples.sample_indices_l = model.leftPupil_RawData.isValid;
    smooth_signal.header.valid_samples.valid_percentage_l = model.leftPupil_ValidSamples.validFraction;
    smooth_signal.header.valid_samples.data_r = model.rightPupil_ValidSamples.samples.pupilDiameter;
    smooth_signal.header.valid_samples.sample_indices_r = model.rightPupil_RawData.isValid;
    smooth_signal.header.valid_samples.valid_percentage_r = model.rightPupil_ValidSamples.validFraction;
  else
    if data_is_left
      validsamples_obj = model.leftPupil_ValidSamples;
      rawdata_obj = model.leftPupil_RawData;
    else
      validsamples_obj = model.rightPupil_ValidSamples;
      rawdata_obj = model.rightPupil_RawData;
    end
    smooth_signal.header.valid_samples.data = validsamples_obj.samples.pupilDiameter;
    smooth_signal.header.valid_samples.sample_indices = find(rawdata_obj.isValid);
    smooth_signal.header.valid_samples.valid_percentage = validsamples_obj.validFraction;
  end
  smooth_signal.data = validsamples_obj.signal.pupilDiameter;
  smooth_signal.data = pspm_complete_with_nans(smooth_signal.data, validsamples_obj.signal.t(1), ...
    new_sr, desired_output_samples);
  % 5 store segment information
  if ~isempty(segments)
    seg_results = model.analyzeSegments();
    seg_results = seg_results{1};
    if combining
      seg_eyes = {'left', 'right', 'mean'};
    elseif data_is_left
      seg_eyes = {'left'};
    else
      seg_eyes = {'right'};
    end
    smooth_signal.header.segments = pspm_store_segment_stats(smooth_signal.header.segments, seg_results, seg_eyes);
  end
  if plot_data
    model.plotData();
  end
catch err
  % https://www.mathworks.com/matlabcentral/answers/225796-rethrow-a-whole-error-as-warning
  warning('ID:invalid_data_structure', getReport(err, 'extended', 'hyperlinks', 'on'));
  smooth_signal.data = NaN(desired_output_samples, 1);
end
rmpath(libpath{:});
sts = 1;
varargout{1} = sts;
switch nargout
  case 2
    varargout{2} = smooth_signal;
  case 3
    varargout{2} = smooth_signal;
    varargout{3} = model;
end
function data = pspm_complete_with_nans(data, t_beg, sr, output_samples)
% Complete the given data that possibly has missing samples at the
% beginning and at the end. The amount of missing samples is determined
% by sampling rate and the data beginning second t_beg.
sec_between_upsampled_samples = 1 / sr;
n_missing_at_the_beg = round(t_beg / sec_between_upsampled_samples);
n_missing_at_the_end = output_samples - numel(data) - n_missing_at_the_beg;
data = [NaN(n_missing_at_the_beg, 1) ; data ; NaN(n_missing_at_the_end, 1)];
function segments = pspm_store_segment_stats(segments, seg_results, seg_eyes)
stat_columns = {...
  'Pupil_SmoothSig_meanDiam', ...
  'Pupil_SmoothSig_minDiam', ...
  'Pupil_SmoothSig_maxDiam', ...
  'Pupil_SmoothSig_missingDataPercent', ...
  'Pupil_SmoothSig_sampleCount', ...
  'Pupil_ValidSamples_meanDiam', ...
  'Pupil_ValidSamples_minDiam', ...
  'Pupil_ValidSamples_maxDiam', ...
  'Pupil_ValidSamples_validPercent', ...
  'Pupil_ValidSamples_sampleCount', ...
  };
for eyestr = seg_eyes
  for colstr = stat_columns
    eyecolstr = [eyestr{1} colstr{1}];
    col = seg_results.(eyecolstr);
    for i = 1:numel(segments)
      segments{i}.(eyecolstr) = col(i);
    end
  end
end
function out_struct = pspm_assign_fields_recursively(out_struct, in_struct)
% Definition
% pspm_assign_fields_recursively assign all fields of in_struct to
% out_struct recursively, overwriting when necessary.
fnames = fieldnames(in_struct);
for i = 1:numel(fnames)
  name = fnames{i};
  if isstruct(in_struct.(name)) && isfield(out_struct, name)
    out_struct.(name) = pspm_assign_fields_recursively(out_struct.(name), in_struct.(name));
  else
    out_struct.(name) = in_struct.(name);
  end
end<|MERGE_RESOLUTION|>--- conflicted
+++ resolved
@@ -39,7 +39,6 @@
 %   [sts, channel_index] = pspm_pupil_pp(fn)
 %   [sts, channel_index] = pspm_pupil_pp(fn, options)
 % ● Arguments
-<<<<<<< HEAD
 %   *       fn : [string]
 %                Path to the PsPM file which contains the pupil data.
 %   ┌──options
@@ -90,65 +89,7 @@
 %   │            this channel will be used and no combination will be performed.
 %   └.out_chan : Channel ID of the preprocessed output.
 % ● Outputs
-%   * channel_index: index of channel containing the processed data
-=======
-%          fn:  [string]
-%               Path to the PsPM file which contains the pupil data.
-%   ┌──options: [struct]
-%   ├─.channel: [optional][numeric/string] [Default: 'pupil']
-%   │           Channel ID to be preprocessed.
-%   │           To process a specific eye, use 'pupil_l' or 'pupil_r'.
-%   │           To process the combined left and right eye, use 'pupil_c'.
-%   │           To combine both eyes, specify one eye here and the other
-%   │           under option 'channel_combine'. The identifier 'pupil' will
-%   │           use the first existing option out of the following:
-%   │           (1) L-R-combined pupil, (2) non-lateralised pupil, (3) best
-%   │           eye pupil, (4) any pupil channel. If there are multiple
-%   │           channels of the specified type, only last one will be
-%   │           processed. You can also specify the number of a channel.
-%   ├─.channel_combine:
-%   │           [optional][numeric/string][Default: 'none']
-%   │           Channel to be used for computing the mean pupil signal.
-%   │           The input format is exactly the same as the .channel field.
-%   │           However, the eye specified in this channel must be different
-%   │           from the one specified in .channel field. The output channel
-%   │           will then be of type 'pupil_c'.
-%   ├─.channel_action:
-%   │           [optional][string][Accepts: 'add'/'replace'][Default: 'add']
-%   │           Defines whether corrected data should be added or the
-%   │           corresponding preprocessed channel should be replaced.
-%   ├─.custom_settings:
-%   │           [optional][Default: See pspm_pupil_pp_options]
-%   │           Settings structure to modify the preprocessing steps. If
-%   │           not specified, the default settings structure obtained from
-%   │           <a href="matlab:help pspm_pupil_pp_options">pspm_pupil_pp_options</a>
-%   │           will be used. To modify certain fields of this structure,
-%   │           you only need to specify those fields in custom_settings.
-%   │           For example, to modify settings.raw.PupilMin, you need to
-%   │           create a struct with a field .raw.PupilMin.
-%   ├─.segments:  [cell array of structures]
-%   │           Statistics about user defined segments can be calculated.
-%   │           When specified, segments will be stored in .header.segments
-%   │           field. Each structure must have the the following fields:
-%   ├─.start:   [decimal][Unit: second]
-%   │           Starting time of the segment.
-%   ├─.end:     [decimal][Unit: second]
-%   │           Ending time of the segment.
-%   ├─.name:    [string]
-%   │           Name of the segment. Segment will be stored by this name.
-%   ├─.plot_data:
-%   │           [Boolean][Default: false or 0]
-%   │           Plot the preprocessing steps if true.
-%   └.chan_valid_cutoff:
-%               [optional][Default: 0.2]
-%               A cut-off value for checking whether there the number of
-%               missing data in the channels is very different. If
-%               combination is requested and proportion of missing values 
-%               differs by more than this number, then the channels will be 
-%               processed separately and not combined. 
-% ● Outputs
-%      channel_index: index of channel(s) containing the processed data
->>>>>>> 6c8c5b5d
+%   * channel_index: index of channel containing the processed data.
 % ● References
 %   [1] Kret, Mariska E., and Elio E. Sjak-Shie. "Preprocessing pupil size
 %       data: Guidelines and code." Behavior research methods (2018): 1-7.
@@ -246,20 +187,10 @@
             data.header.chantype, data_combine.header.chantype);
     end
 else
-<<<<<<< HEAD
-  data_combine.data = [];
-  fprintf('No data to combine provided - only one channel will be used.\n');
-  old_channeltype = data.header.chantype;
-  if ~flag_valid_data
-    warning('ID:invalid_input', ...
-      'Data channel has more than %s percent missing values. Please double-check your output.', num2str(options.chan_valid_cutoff*100));
-  end
-=======
     flag_valid_combine = 1;
     data_combine.data = [];
     fprintf('No data to combine provided - only one channel will be used.\n');
     old_channeltype = data.header.chantype;
->>>>>>> 6c8c5b5d
 end
 
 %% 5 preprocess
