--- conflicted
+++ resolved
@@ -171,12 +171,7 @@
   if lsts ~= 1
     return
   end
-<<<<<<< HEAD
-  % 4.1.2 Check the eye marker of the two channels
-  if strcmp(pspm_get_eye(data{1}.header.channeltype), pspm_get_eye(data_combine{1}.header.channeltype))
-=======
   if strcmp(pspm_get_eye(data{1}.header.chantype), pspm_get_eye(data_combine{1}.header.chantype))
->>>>>>> 7156d387
     warning('ID:invalid_input', 'options.channel and options.channel_combine must specify different eyes');
     return;
   end
