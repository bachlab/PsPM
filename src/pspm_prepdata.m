function varargout = pspm_prepdata(varargin)
% ● Description
%   pspm_prepdata is a shared PsPM function for twofold butterworth filting and
%   downsampling raw data `on the fly`. This data is usually stored in results
%   files rather than data files.
% ● Format
%   [sts, data, newsr] = pspm_prepdata(varargin)
%   [sts, data, newsr] = pspm_prepdata(data, filt)
%   [sts, data, newsr] = pspm_prepdata(data, filt, options)
% ● Arguments
%          data:  a column vector of data
%   ┌──────filt:  a struct with fields:
%   ├───────.sr:  current sample rate in Hz
%   ├───.lpfreq:  low pass filt frequency or 'none'
%   ├──.lporder:  low pass filt order
%   ├──.hporder:  high pass filt order
%   ├───.hpfreq:  high pass filt frequency or 'none'
%   ├.direction:  filt direction
%   └─────.down:  sample rate in Hz after downsampling or 'none'
%   ┌───options:  a struct with fields
%   └──.fillnan:  0/1 specify whether to fill nan if there is. Default: 1
% ● Developer's Notes
%   Note that the order for bandpass and bandstop filters is equal to
%   order = lporder + hporder
%   the new sample rate is returned as newsr because downsampling might fail
%   for some required sampling rates; a fallback is used then used by pspm_glm,
%   pspm_sf, pspm_pulse_convert, pspm_dcm, pspm_pp.
% ● History
%   Introduced In PsPM 3.0
%   Written in 2008-2015 by Dominik R Bach (Wellcome Trust Centre for Neuroimaging)
%   Maintained in 2022 by Teddy Chao (UCL)

%% Initialise
global settings
if isempty(settings)
  pspm_init;
end
sts = -1;
%% Check input
data = varargin{1};
options = struct();
switch nargin
  case 2
    filt = varargin{2};
    options = struct();
  case 3
    filt = varargin{2};
    options = varargin{3};
end
newsr = 0;
options = pspm_options(options, 'prepdata');
if nargin < 2
  warning('ID:invalid_input', 'Nothing to do.'); return;
elseif ~isnumeric(data)
  warning('ID:invalid_input', 'Data must be numeric.'); return;
elseif (~isfield(filt, 'lpfreq') || ~isfield(filt, 'lporder') || ...
    ~isfield(filt, 'hpfreq') || ~isfield(filt, 'hporder') || ...
    ~isfield(filt, 'down')   || ~isfield(filt, 'direction') || ...
    ~isfield(filt, 'sr'))
  warning('ID:invalid_input', 'filt structure has missing fields.'); return;
elseif ((~isnumeric(filt.lpfreq) && (~ischar(filt.lpfreq) || ~strcmpi(filt.lpfreq, 'none'))) || ...
    ~isnumeric(filt.lporder) || ...
    (~isnumeric(filt.hpfreq) && (~ischar(filt.hpfreq) || ~strcmpi(filt.hpfreq, 'none'))) || ...
    ~isnumeric(filt.hporder) || ...
    (~isnumeric(filt.down)   && (~ischar(filt.down  ) || ~strcmpi(filt.down, 'none'))) || ...
    ~ischar(filt.direction)   || ~isnumeric(filt.sr) || ...
    ~any(strcmpi(filt.direction, {'uni', 'bi'})))
  warning('ID:invalid_input', 'filt structure has misspecified fields.');
  return;
end
uni = strcmpi(filt.direction, 'uni');
%% Preprocessing data for nan
if any(isnan(data))
  if options.fillnan
    data_index = 1:length(data);
    data_nan_index = data_index(isnan(data));
    data = pspm_interp1(data);
  else
    warning('ID:invalid_input', ...
    ['Data contains NaN values but filling nan is not allowed. ',...
    'Processing cannot be performed.']);
    return
  end
end
%% Prepare data
% determine nyquist frequency
nyq = filt.sr/2;
% transform data into column
data = data(:);
% if unidirectional, append data to avoid filter ringing
if uni
  data = [data(1) * ones(floor(50 * filt.sr), 1); data];
end
lowpass_filt = false;
%% Lowpass filt
if ~ischar(filt.lpfreq) && ~isnan(filt.lpfreq)
  lowpass_filt = true;
elseif isnumeric(filt.down) && ~isnan(filt.down) && filt.down < filt.sr
  % if lowpass filtering is disabled and downsampling is enabled
  % enable lpfiltering with down/2 in order to avoid creating artifacts
  lowpass_filt = true;
  filt.lpfreq = filt.down/2;
  filt.lporder = 1;
end
if lowpass_filt
  if filt.lpfreq >= nyq
    warning('ID:no_low_pass_filtering', ...
      'The low pass filter cutoff frequency is higher (or equal) than the nyquist frequency. The data won''t be low pass filtered!');
  else
    [lsts, filt.b, filt.a]=pspm_butter(filt.lporder, filt.lpfreq/nyq, 'low');
    if lsts == -1
      warning('ID:invalid_input', 'call of pspm_butter failed');
      return;
    end
    if uni
      data = filter(filt.b, filt.a, data);
      data = filter(filt.b, filt.a, data);
    else
      data = pspm_filtfilt(filt.b, filt.a, data);
    end
  end
end
%% Highpass filt
if ~ischar(filt.hpfreq) && ~isnan(filt.hpfreq)
  [lsts, filt.b, filt.a]=pspm_butter(filt.hporder, filt.hpfreq/nyq, 'high');
  if lsts == -1
    warning('ID:invalid_input', 'call of pspm_butter failed');
    return;
  end
  if uni
    data = filter(filt.b, filt.a, data);
    data = filter(filt.b, filt.a, data);
  else
    data = pspm_filtfilt(filt.b, filt.a, data);
  end
end
% if uni, remove dummy data
if uni
  data = data((floor(50 * filt.sr) + 1):end);
end
%% Downsample
if exist('data_nan_index','var')
  data(data_nan_index) = NaN; % reverse filled values back to nan if necessary
end
if ~ischar(filt.down) && filt.sr > filt.down
  if strcmpi(filt.lpfreq, 'none') || isnan(filt.lpfreq)
    warning('No low pass filter applied - aliasing is possible. Use a low pass filter to prevent.');
  elseif filt.down < 2 * filt.lpfreq
    filt.down = 2 * filt.lpfreq;
    warning('ID:freq_change', ...
      'Sampling rate was changed to %01.2f Hz to prevent aliasing', filt.down)
  end
  freqratio = filt.sr/filt.down;
  if freqratio == ceil(freqratio) % NB isinteger might not work for some values
    % to avoid toolbox use, but only works for integer sr ratios
    [lsts, data] = pspm_downsample(data, freqratio);
    if lsts == -1, errmsg = 'for an unknown reason in pspm_downsample.'; end
    newsr = filt.down;
  elseif settings.signal
    % this filts the data on the way, which does not really matter
    % for us anyway, but allows real sr ratios
    if filt.sr == floor(filt.sr) && filt.down == floor(filt.down)
      data = resample(data, filt.down, filt.sr);
      newsr = filt.down;
    else
      % use a crude but very general way of getting to integer
      % numbers
      altsr = floor(filt.sr);
      altdownsr = floor(filt.down);
      data = resample(data, altdownsr, altsr);
      newsr = filt.sr * altdownsr/altsr;
      warning('ID:nonint_sr', 'Note that the new sampling rate is a non-integer number.');
    end
  else
    lsts = -1;
    errmsg = 'because signal processing toolbox is not installed and downsampling ratio is non-integer.';
  end
  if ~lsts
    warning('ID:downsampling_failed', ['\nDownsampling failed %s', errmsg]);
    return
  end
else
  newsr = filt.sr;
end
%% Prepare the final data
outdata = data;
sts = 1;
<<<<<<< HEAD
switch nargout
  case 1
    varargout{1} = outdata;
  case 2
    varargout{1} = sts;
    varargout{2} = outdata;
  case 3
    varargout{1} = sts;
    varargout{2} = outdata;
    varargout{3} = newsr;
end
return
function data_interp = pspm_interp1(data)
% find nan head and tail
data_nan_head = 0;
data_nan_tail = 0;
data_nan_head_range = [];
data_nan_tail_range = [];
data_nan_head_interp = [];
data_nan_tail_interp = [];
index_non_nan_full = 1:length(data);
index_non_nan_full = index_non_nan_full(~isnan(data));
if index_non_nan_full(1) > 1
  data_nan_head = 1;
  data_nan_head_range = 1:(index_non_nan_full(1)-1);
end
if index_non_nan_full(end) < length(data)
  data_nan_tail = 1;
  data_nan_tail_range = (index_non_nan_full(end)+1):length(data);
end
data_body = data(index_non_nan_full(1):index_non_nan_full(end));
% processing body
index = 1:length(data_body);
index_nan = index(isnan(data_body));
index_non_nan = index(~isnan(data_body));
if ~isempty(index_nan)
  data_body_interp = interp1(index_non_nan,data_body(index_non_nan),index_nan);
else
  data_body_interp = data_body;
end
% interpolate head
if data_nan_head
  data_nan_head_interp = interp1(...
    (1:length(data_body_interp))+length(data_nan_head_range),...
    data_body_interp,...
    data_nan_head_range,'linear','extrap');
end
% interpolate tail
if data_nan_tail
  data_nan_tail_interp = interp1(...
    (1:length(data_body_interp))+length(data_nan_head_range),...
    data_body_interp,...
    data_nan_tail_range,'linear','extrap');
end
if iscolumn(data_body_interp)
  if ~iscolumn(data_nan_head_interp)
    data_nan_head_interp = transpose(data_nan_head_interp);
  end
  if ~iscolumn(data_nan_tail_interp)
    data_nan_tail_interp = transpose(data_nan_tail_interp);
  end
  data_interp = [data_nan_head_interp; data_body_interp; data_nan_tail_interp];
else
  if iscolumn(data_nan_head_interp)
    data_nan_head_interp = transpose(data_nan_head_interp);
  end
  if iscolumn(data_nan_tail_interp)
    data_nan_tail_interp = transpose(data_nan_tail_interp);
  end
  data_interp = [data_nan_head_interp, data_body_interp, data_nan_tail_interp];
end
=======
>>>>>>> 40482120
return<|MERGE_RESOLUTION|>--- conflicted
+++ resolved
@@ -185,7 +185,6 @@
 %% Prepare the final data
 outdata = data;
 sts = 1;
-<<<<<<< HEAD
 switch nargout
   case 1
     varargout{1} = outdata;
@@ -257,6 +256,4 @@
   end
   data_interp = [data_nan_head_interp, data_body_interp, data_nan_tail_interp];
 end
-=======
->>>>>>> 40482120
 return