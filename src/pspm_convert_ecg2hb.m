function [sts,infos] = pspm_convert_ecg2hb(fn, chan, options)
% ● Description
%   pspm_ecg2hb identifies the position of QRS complexes in ECG data and
%   writes them as heart beat channel into the datafile. This function
%   implements the algorithm by Pan & Tompkins (1985) with some adjustments.
% ● Format
%   sts = pspm_ecg2hb(fn, chan,options)
% ● Arguments
%                 fn: data file name
<<<<<<< HEAD
%               chan: number of ECG channel (optional, default: first ECG
%                     channel) if is empty (= 0 / []) then default channel will be
%                     used.
%   ┌────────options
%   ├──────────.semi: activates the semi automatic mode, allowing the
%   │                 handcorrection of all IBIs that fulfill:
%   │                 >/< mean(ibi) +/- 3 * std(ibi) [def. 1].
%   ├─────────.minHR: sets minimal HR [def. 20bpm].
%   ├─────────.maxHR: sets maximal HR [def. 200bpm].
%   ├─────.debugmode: [numeric, default as 0]
%   │                 runs the algorithm in debugmode (additional results 
%   │                 in debug variable 'infos.pt_debug') and plots a graph 
%   │                 that allows quality checks.
%   ├──────.twthresh: sets the threshold to perform the twave check. [def. 0.36s].
%   └.channel_action: ['add'/'replace', default as 'replace']
%                     Defines whether the new channel should be added or 
%                     the previous outputs of this function should be replaced.
% ● Reference
%   Pan J & Tomkins WJ (1985). A Real-Time QRS Detection Algorithm. IEEE
%   Transactions on Biomedical Engineering, 32, 230-236.
% ● Developer's notes
%   ▶︎ Changes from the original Pan & Tompkins algorithm
=======
%                 chan: number of ECG channel (optional, default: first ECG
%                 channel) if is empty (= 0 / []) then default channel will be
%                 used
%           options: ... semi - activates the semi automatic mode, allowing the
%                           handcorrection of all IBIs that fulfill:
%                           >/< mean(ibi) +/- 3 * std(ibi) [def. 1].
%                    ... minHR - sets minimal HR [def. 20bpm].
%                    ... maxHR - sets maximal HR [def. 200bpm].
%                    ... debugmode - runs the algorithm in debugmode
%                        (additional results in debug variable 'infos.pt_debug')
%                        and plots a graph that allows quality checks
%                        [def. 0].
%                    ... twthresh - sets the threshold to perform the twave
%                        check. [def. 0.36s].
%                    ... channel_action - ['add'/'replace'] Defines whether
%                        the new channel should be added or the previous
%                        outputs of this function should be replaced.
%                        (Default: 'replace')
%
% Reference:
% Pan J & Tomkins WJ (1985). A Real-Time QRS Detection Algorithm. IEEE
% Transactions on Biomedical Engineering, 32, 230-236.
%__________________________________________________________________________
% PsPM 3.0
% (C) 2013-2015 Philipp C Paulus & Dominik R Bach
% (Technische Universitaet Dresden, University of Zurich)
%     2022      Teddy Chao

% -------------------------------------------------------------------------
% DEVELOPERS NOTES: Changes from the original Pan & Tompkins algorithm
%
>>>>>>> 8c2e01a7
%   filter:       P. & T. intend to achieve a pass band from 5-15 Hz with a
%                 real-time filter. This function uses an offline second
%                 order Butterworth filter with a pass band of 5-15 Hz.
%
%   derivative:   Instead of a the real-time derivativion used by P. & T.,
%                 the MATLAB function 'diff' is used.
%
%   time shift:   In this implementation of the algorithm there is a
%                 time shift between the amplified and integrated signal.
%                 Therefore an R-spike is identified if there is a peak in
%                 the amplified signal and a peak within an interval in the
%                 integrated signal.
%                 time shift=round(pt.settings.filt.sr/6.25) - time shift
%                 of approximately 0.16 sec
%
%   tmax:         To avoid the case that tmax might become smaller than
%                 tmin. tmax must at least be 2*tmin.
%
%   HRmin:        P. & T. do not suggest a minimal HR since the algorithm
%                 is designed for clinical use. We set a minimal HR of 5
%                 bpm (options.HRmin).
%
%   HRmax:        P. & T. suggest a maximum heartrate of 300 bpm. Since in
%                 most psychophysiological studies HR > 200 bpm are very
%                 unlikely to occur HRmax was set to be 200 bpm
%                 (options.HRmax).
%   ▶︎ Important variables of the algorithm
%   PEAKF/PEAKI:  Are the current peaks in the amplified (F) and integrated
%                 (I) signal. These peaks are compared with the threshold
%                 set.
%
%   twave check:  Compares the slope of the current, potential QRS complex
%                 with the slope of the ones preceding it. If the slope is
%                 less than half of those preceding it, a twave is
%                 identified and the current PEAK is marked to be a noise
%                 peak and the threshold set will be updated.
%
%   SPKF/SPKI:    If the current peak (PEAKF/PEAKI) is larger than the
%                 threshold set and has sufficient steepness it is
%                 marked as a QRS complex, the threshold set will be
%                 updated.
%
%   NPKF/NPKI:    Are current peaks which are either smaller than the
%                 threshold set or have insufficient steepness.
%
%   THRF/THRI:    Are the running estimates of the thresholds. They are
%                 updated in different manner according to the type of
%                 the current peak (noise or signal peak).
%
%   x:            Contains the data. Column 1 contains the filtered raw
%                 signal, column 2 contains the amplified signal, column 3
%                 the integrated signal.
%
%   pt_peaks:     Contains all peaks in the amplified (column 1) and
%                 integrated (column 2) signal.
%
%   R:            Vector of the same length as the raw data, containing
%                 information on the position of the QRS complexes.
% ● Version
%   PsPM 3.0
%   (C) 2013-2015 Philipp C Paulus & Dominik R Bach
%   (Technische Universitaet Dresden, University of Zurich)

%% Initialise
global settings
if isempty(settings)
  pspm_init;
end
sts = -1;
infos = struct();


% check input
% -------------------------------------------------------------------------
if nargin < 1
  warning('ID:invalid_input', 'No input. Don''t know what to do.'); return;
elseif ~ischar(fn)
  warning('ID:invalid_input', 'Need file name string as first input.'); return;
elseif (nargin < 2) || isempty(chan) || (isnumeric(chan) && (chan == 0))
  chan = 'ecg';
elseif ~isnumeric(chan) && ~strcmp(chan,'ecg')
  warning('ID:invalid_input', 'Channel number must be numeric'); return;
end

try options.channel_action; catch, options.channel_action = 'replace'; end

% user output
% -------------------------------------------------------------------------
fprintf('\n\xBB QRS detection for %s,', fn);

% additional options
% -------------------------------------------------------------------------
% settings for semi automatic mode
pt.settings.semi=1;         %   semiautomatic mode - [def: 0]
pt.settings.outfact=2;      %   mark those IBIs that are >/< mean(IBI)+/- outfact * std(IBI)
% settings for QRS detection
pt.settings.minHR=20;       %   original: 0 ; set to 20 bpm [def](min 1)
pt.settings.maxHR=200;      %   original: 300 bpm; adjusted to 200 bpm [def]!
pt.settings.twthresh=0.36;  %   original: 0.36 s [def]!
pt.settings.debugmode=0;    %   no debuggin [def]
pt_debug=[];

% input checks
% -------------------------------------------------------------------------
if nargin > 2 && exist('options', 'var')

  if isstruct(options)
    if isfield(options, 'channel_action')
      if ~any(strcmpi(options.channel_action, {'add', 'replace'}))
        warning('ID:invalid_input', '''options.channel_action'' must be either ''add'' or ''replace''.'); return;
      end
    end

    if isfield(options, 'semi')
      if any(options.semi == 0:1)
        pt.settings.semi = options.semi;
      else
        warning('ID:invalid_input', '''options.semi'' must be either 0 or 1.'); return;
      end
    end

    if isfield(options, 'debugmode')
      if any(options.debugmode == 0:1)
        pt.settings.debugmode = options.debugmode;
      else
        warning('ID:invalid_input', '''options.debugmode'' must be either 0 or 1.'); return;
      end
    end

    if isfield(options, 'minHR') && isfield(options, 'maxHR')
      if isnumeric(options.minHR) && isnumeric(options.maxHR) ...
          && options.minHR < options.maxHR
        pt.settings.minHR = options.minHR;
        pt.settings.maxHR = options.maxHR;
      else
        warning('ID:invalid_input', ['''options.minHR'' and ''options.maxHR'' ', ...
          'must be numeric and ''options.minHR'' must be ', ...
          'smaller than ''options.maxHR''']); return;
      end
    elseif isfield(options, 'minHR')
      if isnumeric(options.minHR) && options.minHR < pt.settings.maxHR
        pt.settings.minHR = options.minHR;
      else
        warning('ID:invalid_input', '''options.minHR'' must be numeric and smaller than %d.', ...
          [pt.settings.maxHR]); return;
      end
    elseif isfield(options, 'maxHR')
      if isnumeric(options.maxHR) && options.maxHR > pt.settings.minHR
        pt.settings.maxHR = options.maxHR;
      else
        warning('ID:invalid_input', '''options.maxHR'' must be numeric and greater than %d.', ...
          [pt.settings.minHR]); return;
      end
    end

    if isfield(options, 'twthresh')
      if isnumeric(options.twthresh)
        pt.settings.twthresh = options.twthresh;
      else
        warning('ID:invalid_input', '''options.twthresh'' must be numeric.'); return;
      end
    end
  else
    warning('ID:invalid_input', '''options'' must be of type struct.'); return;
  end

end

% get data
% -------------------------------------------------------------------------
[nsts, ~, data] = pspm_load_data(fn, chan);
if nsts == -1, return; end
if numel(data) > 1
  fprintf('There is more than one ECG channel in the data file. Only the first of these will be analysed.');
  data = data(1);
end
if not(strcmp(data{1,1}.header.chantype,'ecg'))
  warning('ID:not_allowed_channeltype', 'Specified channel is not an ECG channel. Don''t know what to do!')
  return;
end

% =========================================================================
% Pan Tompkins QRS detection
% =========================================================================

% ---Settings -------------------------------------------------------------
% define filter properties
pt.settings.filt.sr=data{1}.header.sr ;
pt.settings.filt.lpfreq=15;
pt.settings.filt.lporder=1;
pt.settings.filt.hpfreq=5;
pt.settings.filt.hporder=1;
pt.settings.filt.direction='uni';
pt.settings.filt.down=200;

% set min and max HR
pt.settings.tmin=round(60/pt.settings.maxHR*pt.settings.filt.down);
pt.set.tmax=round(60/pt.settings.minHR*pt.settings.filt.down);

% ---Filter Rawdata--------------------------------------------------------
[nsts,pt.data.x,pt.settings.filt.sr]=pspm_prepdata(data{1}.data,pt.settings.filt);
if nsts == -1, return; end
pt.settings.n=length(pt.data.x);

% ---setup threshold variables and R variable------------------------------
pt.set.THRI=zeros(pt.settings.n,1);
pt.set.THRF=pt.set.THRI;
pt.set.R=[];

% --Derive-----------------------------------------------------------------
pt.data.x(1:size(pt.data.x,1)-1,2)=diff(pt.data.x);

% --Square-----------------------------------------------------------------
pt.data.x(:,2)=pt.data.x(:,2).^2;

% --Sliding Window Integrator----------------------------------------------
pt.settings.q=round(pt.settings.filt.sr/6.66667);
pt.data.x(:,3)=pt.data.x(:,2);
for j=(pt.settings.q+1):pt.settings.n
  pt.data.x(j,3)=(1/pt.settings.q)*(sum(pt.data.x((j-pt.settings.q):j,2)));
end

% --Find peaks-------------------------------------------------------------
pt.data.pt_peaks=zeros(length(pt.data.x),2);
indx=find(diff(sign(diff(pt.data.x(:,2))))==-2);
pt.data.pt_peaks(indx+1,1)=pt.data.x(indx+1,2);
indx = find(diff(sign(diff(pt.data.x(:,3))))==-2);
pt.data.pt_peaks(indx+1,2)=pt.data.x(indx+1,3);

% --Find first noisepeak and first signal peak-----------------------------
pt.data.r=zeros(pt.settings.n,1); % initialise r vector

[pt.set.SPKF,pt.set.tstart]=max(pt.data.pt_peaks(pt.settings.q:pt.settings.q+2*pt.settings.filt.sr,1));
pt.set.SPKI=max(pt.data.pt_peaks(pt.settings.q:pt.set.tmax,2));
pt.set.NPKF=mean(pt.data.pt_peaks(pt.settings.q:pt.settings.q+2*pt.settings.filt.sr,2));
pt.set.NPKI=mean(pt.data.pt_peaks(pt.settings.q:pt.settings.q+2*pt.settings.filt.sr,2));

[pt.set]=update_set(pt.set.SPKF*2,pt.set,'SPKF1');
[pt.set]=update_set(pt.set.SPKI*2,pt.set,'SPKI1');
pt.set.tstart=pt.set.tstart+pt.settings.q;

% start qrs detection at tstart
pt.set.tstart=1;
% pt.data.r(pt.set.tstart)=1;
% pt.set.R=pt.set.tstart;
% pt.set.tstart=pt.set.tstart+pt.settings.tmin;

% ---Debug Mode------------------------------------------------------------
if pt.settings.debugmode==1
  % ----------------------------------------------------------------------
  %    Info variable containing information on pt_debug.data
  pt.pt_debug.info={'heartbeats','amplified signal','integrated signal',...
    'amplified peaks','integrated peaks','amplified thresholds',...
    'integrated thresholds'};
  % ----------------------------------------------------------------------
  pt.pt_debug.data=nan(length(pt.data.x),7);
  pt.pt_debug.data(:,2)=pt.data.x(:,2);
  pt.pt_debug.data(:,3)=pt.data.x(:,3);
  pt.pt_debug.data(:,4)=pt.data.pt_peaks(:,1);
  pt.pt_debug.data(:,5)=pt.data.pt_peaks(:,2);
end
% ---Start R-Spike search: setup standard values---------------------------
pt.set.ts=round(pt.settings.filt.sr/6.25);

% ---Run find_r------------------------------------------------------------
[pt]=find_r(pt);

% ---Debug Mode------------------------------------------------------------
if pt.settings.debugmode==1
  pt.pt_debug.data(:,1)=pt.data.r;
  pt.debug.data(pt.pt_debug.data(:,1)==1,1)=max(max(pt.pt_debug.data));
  pt_debug=pt.pt_debug;
  figure; hold on;
  stem(pt_debug.data(:,1),'k');
  plot(pt_debug.data(:,2:7));
  legend(pt.pt_debug.info);
end

% ---Manual check for outliers---------------------------------------------
if pt.settings.semi==1
  if any(diff(pt.set.R)<mean(diff(pt.set.R))-pt.settings.outfact*std(diff(pt.set.R))) || ...
      any(diff(pt.set.R)>mean(diff(pt.set.R))+pt.settings.outfact*std(diff(pt.set.R)))

    noise=find(diff(pt.set.R)<mean(diff(pt.set.R))-pt.settings.outfact*std(diff(pt.set.R)));
    miss=find(diff(pt.set.R)>mean(diff(pt.set.R))+pt.settings.outfact*std(diff(pt.set.R)));
    pt.faulty=sort([noise miss]);
    % -----------------------------------------------------------------
    [nsts,R]=pspm_ecg_editor(pt); % open gui to manually check for outliers
    if nsts~=-1 && not(isempty(R))
      pt.set.R=R;
    else
      warning('Manual correction not completed. Results will not be saved to file!')
      sts=-1;
      return
    end
  end
end

% ---Prepare output and save-----------------------------------------------
newhr=pt.set.R/pt.settings.filt.sr;

% save data
newdata.data = newhr(:);
newdata.header.sr = 1;
newdata.header.units = 'events';
newdata.header.chantype = 'hb';

% user output
fprintf(' done.');

action = options.channel_action;

o.msg.prefix = 'QRS detection with Pan & Tompkins algorithm and HB-timeseries';
[nsts, write_info] = pspm_write_channel(fn, newdata, action, o);
if nsts == -1, return; end
infos.channel = write_info.channel;
infos.pt_debug = pt_debug;
sts = 1;


return;

% -------------------------------------------------------------------------
%   see below for subfunctions find_r, update_set, tmax, twave_check
% -------------------------------------------------------------------------

%% ---Find R---------------------------------------------------------------
function [pt]=find_r(pt)
% ---Setup standard values ------------------------------------------------
cse=1;
pt.set.rc=1;
pt.set.twave='negative';
pt.set.grad=gradient(pt.data.x(:,2));
CSE(1,:)='SPKI%d';
CSE(2,:)='SPKF%d';
% -------------------------------------------------------------------------
while pt.set.tstart+pt.set.tmax <= pt.settings.n
  % ---R-spike search--------------------------------------------------------
  if cse < 3
    j=pt.set.tstart;
    while j <= pt.set.tstart + pt.set.tmax && j < pt.settings.n
      if j+pt.set.tmax < pt.settings.n
        invl=j:j+pt.set.tmax;
        invl2=j:j+pt.set.ts;
      else
        invl=j:pt.settings.n;
        invl2=j:pt.settings.n;
      end
      % -------------------------------------------------------------
      % no peak found in first pass, so lower threshold
      if j==(pt.set.tstart+pt.set.tmax) && cse==1
        cse=2;
        j=pt.set.tstart;
        % ---------------------------------------------------------
        % no peak found in second pass, so use most likely peak
      elseif  j==(pt.set.tstart+pt.set.tmax) && cse==2
        cse=3;
        % ---------------------------------------------------------
        % no peak at this point
      elseif pt.data.pt_peaks(j,1) == 0
        j = j + 1;
        % ---------------------------------------------------------
        % R peak at this point
      elseif pt.data.pt_peaks(j,1) >= (pt.set.THRF/cse) && max(pt.data.pt_peaks(invl2,2)) >= (pt.set.THRI/cse)  ...
          && strcmp(twave_check(pt,j),'negative')
        if pt.settings.debugmode==1 % save current thresholds to debug variable
          if j+pt.set.tmax <= pt.settings.n
            pt.pt_debug.data(j:j+pt.set.tmax,6)=pt.set.THRF/cse;
            pt.pt_debug.data(j:j+pt.set.tmax,7)=pt.set.THRI/cse;
          else
            pt.pt_debug.data(j:end,6)=pt.set.THRF/cse;
            pt.pt_debug.data(j:end,7)=pt.set.THRI/cse;
          end
        end
        [pt.set]=update_set(max(pt.data.pt_peaks(invl2,2)),pt.set,sprintf(CSE(1,:),cse));
        [pt.set]=update_set(pt.data.pt_peaks(j,1),pt.set,sprintf(CSE(2,:),cse));
        pt.data.r(j,1)=1;
        cse=1;
        pt.set.tstart=j+pt.settings.tmin;
        pt.set.R(end+1)=j;
        % ---update tmax-------------------------------------------
        if length(pt.set.R)>= 9
          [pt]=tmax(pt);
        end
        % ---------------------------------------------------------

        break
        % ----------------------------------------------------------
        % noise peak at this point
      elseif  pt.data.pt_peaks(j,1) > 0 || strcmp(pt.set.twave,'positive')
        [pt.set]=update_set(pt.data.pt_peaks(j,1),pt.set,'NPKF');
        [pt.set]=update_set(pt.data.pt_peaks(j,2),pt.set,'NPKI');
        j=j+1;
        % ----------------------------------------------------------
        % this shouldn't happen:
      else
        error;
      end
    end

    % ---if neither with thr 1 nor with thr 2 an r spike could be identified---
  elseif cse == 3
    % divide invl into 3 smaller intervals
    for k = 1:3
      mindx=(k-1)*round(length(invl)/3)+1:k*round(length(invl)/3);
      if max(mindx)>length(invl)
        mindx(mindx>length(invl))=[];
      end
      minvl=invl(1,mindx);
      if any(pt.data.pt_peaks(minvl,1)>pt.set.THRF)
        [PEAKI,~]=max(pt.data.pt_peaks(minvl,2));
        [pt.set]=update_set(PEAKI,pt.set,CSE(1,:));
        [PEAKF,posPEAKF]=max(pt.data.pt_peaks(minvl,1));
        [pt.set]=update_set(PEAKF,pt.set,CSE(2,:));

        pt.set.tstart=posPEAKF+pt.set.tstart;
        pt.data.r(pt.set.tstart,1)=1;
        pt.set.R(end+1)=pt.set.tstart;
        cse=1;
        pt.set.tstart=pt.set.tstart+pt.settings.tmin;
        break
      end

      if k==3
        if numel(pt.set.R) < 2 || pt.set.R(end)-pt.set.R(end-1)>0
          [PEAKI,~]=max(pt.data.pt_peaks(invl,2));
          [pt.set]=update_set(PEAKI,pt.set,CSE(1,:));
          [PEAKF,posPEAKF]=max(pt.data.pt_peaks(invl,1));
          [pt.set]=update_set(PEAKF,pt.set,CSE(2,:));

          pt.set.tstart=posPEAKF+pt.set.tstart;
          pt.data.r(pt.set.tstart,1)=1;
          pt.set.R(end+1)=pt.set.tstart;
          cse=1;
          pt.set.tstart=pt.set.tstart+pt.settings.tmin;
          break
        end
      end
    end
    % ---update tmax---------------------------------------------------
    if length(pt.set.R)>= 9
      [pt]=tmax(pt);
    end
    % -----------------------------------------------------------------
  end
end

%% ---Update_set-----------------------------------------------------------
function [set]=update_set(PEAK,set,CSE)
% -------------------------------------------------------------------------
switch CSE
  case 'SPKI1'
    SPKI=set.SPKI;
    NPKI=set.NPKI;
    SPKI=0.125*PEAK+0.875*SPKI;
  case 'SPKI2'
    SPKI=set.SPKI;
    NPKI=set.NPKI;
    SPKI=0.25*PEAK+0.75*SPKI;
  case 'NPKI'
    SPKI=set.SPKI;
    NPKI=set.NPKI;
    NPKI=0.25*PEAK+0.75*NPKI;
  case 'SPKF1'
    SPKF=set.SPKF;
    NPKF=set.NPKF;
    SPKF=0.125*PEAK+0.875*SPKF;
  case 'SPKF2'
    SPKF=set.SPKF;
    NPKF=set.NPKF;
    SPKF=0.25*PEAK+0.75*SPKF;
  case 'NPKF'
    SPKF=set.SPKF;
    NPKF=set.NPKF;
    NPKF=0.25*PEAK+0.75*NPKF;
end

% ---Thresholds------------------------------------------------------------
switch CSE
  case {'SPKI1','SPKI2','NPKI'}
    set.SPKI=SPKI;
    set.NPKI=NPKI;
    set.THRI= NPKI + 0.25 * (SPKI-NPKI);
  case {'SPKF1','SPKF2','NPKF'}
    set.SPKF=SPKF;
    set.NPKF=NPKF;
    set.THRF= NPKF + 0.25 * (SPKF-NPKF);
end

% -------------------------------------------------------------------------
%% ---tmax-----------------------------------------------------------------
function [pt]=tmax(pt)
% ---Setup and load--------------------------------------------------------

if length(pt.set.R)==9
  av2=mean(diff(pt.set.R));
else
  av2=pt.set.tmax/1.66;
end

% ---Get average 2---------------------------------------------------------

Rcur=diff(pt.set.R);

for j=1:length(Rcur)

  if  Rcur(j) < 0.92 * av2 || Rcur(j) > 1.16 * av2
    Rcur(j)=0;
  end
end

if length(Rcur(Rcur~=0)) > 8
  Rcor=Rcur(Rcur ~=0);
  av2=mean(Rcor((length(Rcor)-7):length(Rcor)));
end


% ---prepare output--------------------------------------------------------

pt.set.tmax=round(av2*1.66);

if pt.set.tmax < 2* pt.settings.tmin        % tmax must not be smaller than tmin
  pt.set.tmax= 2 * pt.settings.tmin;      % tmax should be tmin * 2
end

% -------------------------------------------------------------------------
%% --twave_check-----------------------------------------------------------
function [twave]=twave_check(pt,j)
% -------------------------------------------------------------------------

q=diff(pt.set.R);

if ~isempty(q) && q(end) < pt.settings.filt.sr * pt.settings.twthresh
  if pt.set.grad(j) < 0.5 * pt.set.grad(pt.set.R(end-1))
    twave='positive';
  else
    twave='negative';
  end
else
  twave='negative';
end
% -------------------------------------------------------------------------<|MERGE_RESOLUTION|>--- conflicted
+++ resolved
@@ -7,7 +7,6 @@
 %   sts = pspm_ecg2hb(fn, chan,options)
 % ● Arguments
 %                 fn: data file name
-<<<<<<< HEAD
 %               chan: number of ECG channel (optional, default: first ECG
 %                     channel) if is empty (= 0 / []) then default channel will be
 %                     used.
@@ -30,39 +29,6 @@
 %   Transactions on Biomedical Engineering, 32, 230-236.
 % ● Developer's notes
 %   ▶︎ Changes from the original Pan & Tompkins algorithm
-=======
-%                 chan: number of ECG channel (optional, default: first ECG
-%                 channel) if is empty (= 0 / []) then default channel will be
-%                 used
-%           options: ... semi - activates the semi automatic mode, allowing the
-%                           handcorrection of all IBIs that fulfill:
-%                           >/< mean(ibi) +/- 3 * std(ibi) [def. 1].
-%                    ... minHR - sets minimal HR [def. 20bpm].
-%                    ... maxHR - sets maximal HR [def. 200bpm].
-%                    ... debugmode - runs the algorithm in debugmode
-%                        (additional results in debug variable 'infos.pt_debug')
-%                        and plots a graph that allows quality checks
-%                        [def. 0].
-%                    ... twthresh - sets the threshold to perform the twave
-%                        check. [def. 0.36s].
-%                    ... channel_action - ['add'/'replace'] Defines whether
-%                        the new channel should be added or the previous
-%                        outputs of this function should be replaced.
-%                        (Default: 'replace')
-%
-% Reference:
-% Pan J & Tomkins WJ (1985). A Real-Time QRS Detection Algorithm. IEEE
-% Transactions on Biomedical Engineering, 32, 230-236.
-%__________________________________________________________________________
-% PsPM 3.0
-% (C) 2013-2015 Philipp C Paulus & Dominik R Bach
-% (Technische Universitaet Dresden, University of Zurich)
-%     2022      Teddy Chao
-
-% -------------------------------------------------------------------------
-% DEVELOPERS NOTES: Changes from the original Pan & Tompkins algorithm
-%
->>>>>>> 8c2e01a7
 %   filter:       P. & T. intend to achieve a pass band from 5-15 Hz with a
 %                 real-time filter. This function uses an offline second
 %                 order Butterworth filter with a pass band of 5-15 Hz.
