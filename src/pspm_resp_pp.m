--- conflicted
+++ resolved
@@ -31,17 +31,14 @@
 %   └.channel_action: ['add'(default) /'replace']
 %                     Defines whether the new channels should be added or the
 %                     corresponding channel should be replaced.
-<<<<<<< HEAD
+% ● Output
+%      channel_index: index of channel containing the processed data
 %
 % ● References
 %   [1] Bach DR, Gerster S, Tzovara A, Castegnetti G (2016). A linear model
 %       for event-related respiration responses. Journal of Neuroscience 
 %       Methods, 270, 174-155.
 %   
-=======
-% ● Output
-%      channel_index: index of channel containing the processed data
->>>>>>> 89903745
 % ● History
 %   Introduced in PsPM 3.0
 %   Written in 2015 by Dominik R Bach (Wellcome Trust Centre for Neuroimaging)
