function sts = pspm_resp_pp(fn, sr, chan, options)
% ● Description
%   pspm_resp_pp preprocesses raw respiration traces. The function detects
%   respiration cycles for bellows and cushion systems, computes respiration
%   period, amplitude and RFR, assigns these measures to the start of each
%   cycle and linearly interpolates these (expect rs = respiration time
%   stamps). Results are written to new channels in the same file
% ● Format
%   sts = pspm_resp_pp(fn, sr, chan, options)
% ● Arguments
%                 fn: data file name
%                 sr: sample rate for new interpolated channel
%               chan: number of respiration channel (optional, default: first
%                     respiration channel)
<<<<<<< HEAD
% options
% ┣━.systemtype       ['bellows'(default) /'cushion']
% ┣━.datatype         a cell array with any of 'rp', 'ra', 'rfr',
% ┃                   'rs', 'all' (default)
% ┣━.plot             1 creates a respiratory cycle detection plot
% ┗━.chan_action   ['add'(default) /'replace']
%                     Defines whether the new channels should be added or 
%                     the corresponding channel should be replaced.
% PsPM 3.0
% (C) 2015 Dominik R Bach (Wellcome Trust Centre for Neuroimaging)
=======
%   ┌────────options:
%   ├────.systemtype: ['bellows'(default) /'cushion']
%   ├──────.datatype: a cell array with any of 'rp', 'ra', 'rfr',
%   │                   'rs', 'all' (default)
%   ├──────────.plot: 1 creates a respiratory cycle detection plot
%   └.channel_action: ['add'(default) /'replace']
%                     Defines whether the new channels should be added or the
%                     corresponding channel should be replaced.
% ● Version History
%   Introduced in PsPM 3.0
%   Written in 2015 by Dominik R Bach (Wellcome Trust Centre for Neuroimaging)
>>>>>>> a4c5db6e

%% Initialise
global settings
if isempty(settings)
  pspm_init;
end
sts = -1;
%% check input
if nargin < 1
  warning('ID:invalid_input', 'No input. Don''t know what to do.'); return;
elseif ~ischar(fn)
  warning('ID:invalid_input', 'Need file name string as first input.'); return;
elseif nargin < 2
  warning('ID:invalid_input', 'No sample rate given.'); return;
elseif ~isnumeric(sr)
  warning('ID:invalid_input', 'Sample rate needs to be numeric.'); return;
elseif nargin < 3 || isempty(chan) || (chan == 0)
  chan = 'resp';
elseif ~isnumeric(chan)
  warning('ID:invalid_input', 'Channel number must be numeric'); return;
end
try options.systemtype; catch, options.systemtype = 'bellows'; end
try options.datatype; catch, options.datatype = {'rp', 'ra', 'rfr', 'rs'}; end
try options.plot; catch, options.plot = 0; end
try options.diagnostics; catch, options.diagnostics = 0; end
try options.chan_action; catch, options.chan_action = 'add'; end
if ~ischar(options.systemtype) || sum(strcmpi(options.systemtype, {'bellows', 'cushion'})) == 0
  warning('ID:invalid_input', 'Unknown system type.'); return;
elseif ~iscell(options.datatype)
  warning('ID:invalid_input', 'Unknown data type.'); return;
else
  datatypes = {'rp', 'ra', 'rfr', 'rs', 'all'};
  datatype = zeros(5, 1);
  for k = 1:numel(options.datatype)
    datatype(strcmpi(options.datatype{k}, datatypes)) = 1;
  end
  if datatype(end), datatype(1:end) = 1; end
end
%% get data
[nsts, infos, data] = pspm_load_data(fn, chan);
old_chantype = data{1}.header.chantype;
if nsts == -1
  warning('ID:invalid_input', 'Could not load data properly.');
  return;
end
if numel(data) > 1
  fprintf(['There is more than one respiration channel in the data file. ',...
    'Only the first of these will be analysed.']);
  data = data(1);
end
resp = data{1}.data;
%% filter mean-centred data
% Butterworth filter
filt.sr        = data{1}.header.sr;
filt.lpfreq    = 0.6;
filt.lporder   = 1;
filt.hpfreq    = .01;
filt.hporder   = 1;
filt.direction = 'bi';
filt.down      = 10;
[sts, newresp, newsr] = pspm_prepdata(resp - mean(resp), filt);
% Median filter
newresp = medfilt1(newresp, ceil(newsr) + 1);
%% detect breathing cycles
if strcmpi(options.systemtype, 'bellows')
  % find pos/neg zero crossings
  respstamp = find(diff(sign(newresp)) == -2)/newsr;
elseif strcmpi(options.systemtype, 'cushion')
  % find neg/pos zero crossings of first derivative
  diffresp = diff(newresp);
  foo = diff(sign(diffresp));
  % find direct zero crossings
  zero1 = find(foo == 2);
  % find zero crossings that stay at zero for a while
  indx = find(foo ~= 0);
  neighbour_sums = conv(foo(indx), [1 1], 'valid');
  pairs = find(neighbour_sums == 2);
  zero2 = ceil(mean([indx(pairs + 1), indx(pairs)], 2));
  % combine while accouting for differentiating twice
  respstamp = sort([zero1;zero2] + 1)/newsr;
end
%% exclude < 1 s IBIs
ibi = diff(respstamp);
indx = find(ibi < 1);
respstamp(indx + 1) = [];
if strcmp(options.chan_action, 'replace') && numel(find(datatype == 1)) > 1
  % replace makes no sense
  warning('ID:invalid_input', ...
    ['More than one datatype defined. Replacing data makes no sense. '...
    'Resetting ''options.chan_action'' to ''add''.']);
  options.chan_action = 'add';
end
%% compute data values, interpolate and write
for iType = 1:(numel(datatypes) - 1)
  respdata = [];
  if datatype(iType)
    clear newdata
    % compute new data values
    switch iType
      case 1
        %rp
        respdata = diff(respstamp);
        newdata.header.chantype = 'rp';
        action_msg = 'Respiration converted to respiration period';
        newdata.header.units = 's';
      case 2
        %ra
        for k = 1:(numel(respstamp) - 1)
          win = ceil(respstamp(k) * data{1}.header.sr):ceil(respstamp(k + 1) * data{1}.header.sr);
          respdata(k) = range(resp(win));
        end
        newdata.header.chantype = 'ra';
        action_msg = 'Respiration converted to respiration amplitude';
        newdata.header.units = 'unknown';
      case 3
        %rfr
        ibi = diff(respstamp);
        for k = 1:(numel(respstamp) - 1)
          win = ceil(respstamp(k) * data{1}.header.sr):ceil(respstamp(k + 1) * data{1}.header.sr);
          respdata(k) = range(resp(win))/ibi(k);
        end
        newdata.header.chantype = 'rfr';
        action_msg = 'Respiration converted to rfr';
        newdata.header.units = 'unknown';
      case 4
        %rs
        newdata.header.chantype = 'rs';
        action_msg = 'Respiration converted to respiration time stamps';
        newdata.header.units = 'events';
    end
    channel_str = num2str(chan);
    o.msg.prefix = sprintf(...
      'Respiration preprocessing :: Input channel: %s -- Input chantype: %s -- Output channel: %s -- Action: %s --', ...
      channel_str, ...
      old_chantype, ...
      newdata.header.chantype, ...
      action_msg);
    % interpolate
    switch iType
      case {1, 2, 3}
        newt = (1/sr):(1/sr):infos.duration;
        if ~isempty(respdata)
          % assign rp/ra/RFR to following zero crossing
          writedata = interp1(respstamp(2:end), respdata, newt, 'linear' ,'extrap'); 
          % 'extrap' option may introduce falsely negative values
          writedata(writedata < 0) = 0;
        else
          writedata = NaN(length(newt), 1);
        end
        newdata.header.sr = sr;
      case {4}
        writedata = respstamp;
        newdata.header.sr = 1;
    end
    % write
    newdata.data = writedata(:);
    nsts = pspm_write_channel(fn, newdata, options.chan_action, o);
    if nsts == -1, return; end
  end
end
%% create diagnostic plot for detection/interpolation
if options.plot
  figure('Position', [50, 50, 1000, 500]);
  axes; hold on;
  oldsr = data{1}.header.sr;
  oldt = (1/oldsr):(1/oldsr):infos.duration;
  newt = (1/newsr):(1/newsr):infos.duration;
  % normal breathing is 12-20 per minute, i. e. 3 - 5 s per breath. prd.
  % according to Schmidt/Thews, 10-18 per minute, i. e. 3-6 s per period
  % here we flag values outside 1-10 s breathing period
  plot(oldt, resp(1:numel(oldt)), 'k');
  plot(newt, newresp(1:numel(newt)), 'b');
  indx = (diff(respstamp)<1)|(diff(respstamp)>10);
  stem(respstamp(indx), 2*ones(size(respstamp(indx))), 'Marker', 'none', 'Color', 'r', 'LineWidth', 4);
  stem(respstamp, ones(size(respstamp)), 'Marker', 'o', 'Color', 'b');
end
sts = 1;<|MERGE_RESOLUTION|>--- conflicted
+++ resolved
@@ -12,18 +12,6 @@
 %                 sr: sample rate for new interpolated channel
 %               chan: number of respiration channel (optional, default: first
 %                     respiration channel)
-<<<<<<< HEAD
-% options
-% ┣━.systemtype       ['bellows'(default) /'cushion']
-% ┣━.datatype         a cell array with any of 'rp', 'ra', 'rfr',
-% ┃                   'rs', 'all' (default)
-% ┣━.plot             1 creates a respiratory cycle detection plot
-% ┗━.chan_action   ['add'(default) /'replace']
-%                     Defines whether the new channels should be added or 
-%                     the corresponding channel should be replaced.
-% PsPM 3.0
-% (C) 2015 Dominik R Bach (Wellcome Trust Centre for Neuroimaging)
-=======
 %   ┌────────options:
 %   ├────.systemtype: ['bellows'(default) /'cushion']
 %   ├──────.datatype: a cell array with any of 'rp', 'ra', 'rfr',
@@ -35,7 +23,6 @@
 % ● Version History
 %   Introduced in PsPM 3.0
 %   Written in 2015 by Dominik R Bach (Wellcome Trust Centre for Neuroimaging)
->>>>>>> a4c5db6e
 
 %% Initialise
 global settings
@@ -179,7 +166,7 @@
         newt = (1/sr):(1/sr):infos.duration;
         if ~isempty(respdata)
           % assign rp/ra/RFR to following zero crossing
-          writedata = interp1(respstamp(2:end), respdata, newt, 'linear' ,'extrap'); 
+          writedata = interp1(respstamp(2:end), respdata, newt, 'linear' ,'extrap');
           % 'extrap' option may introduce falsely negative values
           writedata(writedata < 0) = 0;
         else
