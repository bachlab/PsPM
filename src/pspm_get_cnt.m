--- conflicted
+++ resolved
@@ -23,7 +23,7 @@
 %% Initialise
 global settings
 if isempty(settings)
-	pspm_init;
+  pspm_init;
 end
 sts = -1;
 addpath(pspm_path('Import','fieldtrip','fileio'));
@@ -34,9 +34,9 @@
 % data storage is assumed to be 16 bit by default, see also
 % http://fieldtrip.fcdonders.nl/faq/i_have_problems_reading_in_neuroscan_.cnt_files._how_can_i_fix_this
 if isfield(import{1}, 'bit') && import{1}.bit == 32
-    headerformat = 'ns_cnt32';
+  headerformat = 'ns_cnt32';
 else
-    headerformat = 'ns_cnt16';
+  headerformat = 'ns_cnt16';
 end;
 
 hdr = ft_read_header(datafile, 'headerformat', headerformat);
@@ -46,58 +46,36 @@
 % extract individual channels
 % -------------------------------------------------------------------------
 for k = 1:numel(import)
-<<<<<<< HEAD
-        
-    if strcmpi(settings.channeltypes(import{k}.typeno).data, 'wave')
-        % channel number --- 
-=======
+  if strcmpi(settings.channeltypes(import{k}.typeno).data, 'wave')
+    if import{k}.channel > 0
+      channel = import{k}.channel;
+    else
+      channel = pspm_find_channel(hdr.label, import{k}.type);
+      if channel < 1, return; end;
+    end;
 
-    if strcmpi(settings.chantypes(import{k}.typeno).data, 'wave')
-        % channel number ---
->>>>>>> 4ad741d8
-        if import{k}.channel > 0
-             channel = import{k}.channel;
-         else
-<<<<<<< HEAD
-             channel = pspm_find_channel(hdr.label, import{k}.type); 
-             if channel < 1, return; end;
-         end;
-    
-             sourceinfo.channel{k, 1} = sprintf('Channel %02.0f: %s', channel, hdr.label{channel});
-=======
-             chan = pspm_find_channel(hdr.label, import{k}.type);
-             if chan < 1, return; end;
-         end;
+    sourceinfo.channel{k, 1} = sprintf('Channel %02.0f: %s', channel, hdr.label{channel});
 
-             sourceinfo.chan{k, 1} = sprintf('Channel %02.0f: %s', chan, hdr.label{chan});
->>>>>>> 4ad741d8
+    % sample rate ---
+    import{k}.sr = hdr.Fs;
 
-         % sample rate ---
-        import{k}.sr = hdr.Fs;
+    % get data ---
+    import{k}.data = indata(channel, :);
+  else                % event channels
+    % time unit
+    import{k}.sr = 1./hdr.Fs;
 
-        % get data ---
-<<<<<<< HEAD
-        import{k}.data = indata(channel, :);
-    
-=======
-        import{k}.data = indata(chan, :);
-
->>>>>>> 4ad741d8
-    else                % event channels
-        % time unit
-        import{k}.sr = 1./hdr.Fs;
-
-        if ~isempty(mrk)
-            import{k}.data = [mrk(:).sample];
-            import{k}.marker = 'timestamps';
-            import{k}.markerinfo.value = [mrk(:).value];
-            import{k}.markerinfo.name = {mrk(:).type};
-        else
-            import{k}.data = [];
-            import{k}.markerinfo.value = [];
-            import{k}.markerinfo.name = [];
-        end;
+    if ~isempty(mrk)
+      import{k}.data = [mrk(:).sample];
+      import{k}.marker = 'timestamps';
+      import{k}.markerinfo.value = [mrk(:).value];
+      import{k}.markerinfo.name = {mrk(:).type};
+    else
+      import{k}.data = [];
+      import{k}.markerinfo.value = [];
+      import{k}.markerinfo.name = [];
     end;
+  end;
 
 end;
 
