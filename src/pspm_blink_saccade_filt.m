--- conflicted
+++ resolved
@@ -1,47 +1,7 @@
-<<<<<<< HEAD
-function [sts, out_chan] = pspm_blink_saccade_filt(fn, discard_factor, options)
-% Perform blink-saccade filtering on a given file containing pupil data. This
-% function extends each blink and/or saccade period towards the beginning and the
-% end of the signal by an amount specified by the user.
-%
-% FORMAT: [sts, out_chan] = pspm_blink_saccade_filt(fn, discard_factor, options)
-%
-%       fn:                 [string] Path to the PsPM file which contains
-%                           the pupil data.
-%
-%       discard_factor:     [numeric] Factor used to determine the number of
-%                           samples right before and right after a blink/saccade
-%                           period to discard. This value is multiplied by the
-%                           sampling rate of the recording to determine the
-%                           number of samples to discard from one end. Therefore,
-%                           for each blink/saccade period, 2*this_value*SR many
-%                           samples are discarded in total, and effectively
-%                           blink/saccade period is extended.
-%
-%                           This value also corresponds to the duration of
-%                           samples to discard on one end in seconds. For example,
-%                           when it is 0.01, we discard 10 ms worth of data on
-%                           each end of every blink/saccade period.
-%       options:
-%           Optional:
-%               chan:         [numeric/string] Channel ID to be preprocessed.
-%                                By default preprocesses all the pupil and gaze
-%                                channels.
-%                                (Default: 0)
-%
-%               chan_action:  ['add'/'replace'] Defines whether corrected data
-%                                should be added or the corresponding preprocessed
-%                                channel should be replaced.
-%                                (Default: 'add')
-%
-%
-%__________________________________________________________________________
-% (C) 2020 Eshref Yozdemir (University of Zurich)
-=======
 function [sts, out_channel] = pspm_blink_saccade_filt(fn, discard_factor, options)
 % ● Description
 %   Perform blink-saccade filtering on a given file containing pupil data. This
-%   function extends each blink and/or saccade period towards the beginning and 
+%   function extends each blink and/or saccade period towards the beginning and
 %   the end of the signal by an amount specified by the user.
 % ● Format
 %   [sts, out_channel] = pspm_blink_saccade_filt(fn, discard_factor, options)
@@ -70,40 +30,17 @@
 % ● Copyright
 %   Written in 2020 by Eshref Yozdemir (University of Zurich)
 
->>>>>>> a4c5db6e
-
 global settings;
 if isempty(settings), pspm_init; end
 sts = -1;
 if nargin == 2
   options = struct();
 end
-<<<<<<< HEAD
 options = pspm_options(options, 'blink_saccade_filt');
-
-=======
-if ~isfield(options, 'channel')
-  options.channel = 0;
-end
-if ~isfield(options, 'channel_action')
-  options.channel_action = 'add';
-end
->>>>>>> a4c5db6e
 if ~isnumeric(discard_factor)
   warning('ID:invalid_input', 'discard_factor must be numeric');
   return;
 end
-<<<<<<< HEAD
-
-% READ DATA
-% ---------
-=======
-if ~ismember(options.channel_action, {'add', 'replace'})
-  warning('ID:invalid_input', 'Option channel_action must be either ''add'' or ''replace''');
-  return;
-end
-%% read data
->>>>>>> a4c5db6e
 [lsts, ~, data] = pspm_load_data(fn);
 if lsts ~= 1; return; end;
 [lsts, ~, data_user] = pspm_load_data(fn, options.chan);
@@ -151,12 +88,7 @@
 o.msg.prefix = sprintf('Blink saccade filtering :: Input channel: %s', chan_str);
 [lsts, out_id] = pspm_write_channel(fn, data_user, options.chan_action, o);
 if lsts ~= 1; return; end;
-<<<<<<< HEAD
-
 out_chan = out_id.chan;
-=======
-out_channel = out_id.channel;
->>>>>>> a4c5db6e
 sts = 1;
 %% keep_pupil_gaze_chans
 function [out_cell] = keep_pupil_gaze_chans(in_cell)
