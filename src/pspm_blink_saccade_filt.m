function [sts, out_channel] = pspm_blink_saccade_filt(fn, discard_factor, options)
% ● Description
<<<<<<< HEAD
%   Perform blink-saccade filtering on a given file containing pupil data. This
%   function extends each blink and/or saccade period towards the beginning and
%   the end of the signal by an amount specified by the user.
=======
%   pspm_blink_saccade_filt perform blink-saccade filtering on a given file containing
%   pupil data. This function extends each blink and/or saccade period towards the
%   beginning and the end of the signal by an amount specified by the user.
>>>>>>> 4ad741d8
% ● Format
%   [sts, out_channel] = pspm_blink_saccade_filt(fn, discard_factor, options)
% ● Arguments
%              fn: [string] Path to the PsPM file which contains
%                  the pupil data.
%  discard_factor: [numeric] Factor used to determine the number of
%                  samples right before and right after a blink/saccade
%                  period to discard. This value is multiplied by the
%                  sampling rate of the recording to determine the
%                  number of samples to discard from one end. Therefore,
%                  for each blink/saccade period, 2*this_value*SR many
%                  samples are discarded in total, and effectively
%                  blink/saccade period is extended.
%                  This value also corresponds to the duration of
%                  samples to discard on one end in seconds. For example,
%                  when it is 0.01, we discard 10 ms worth of data on
%                  each end of every blink/saccade period.
%         options:
%        .channel: [numeric/string, optional, default:0]
%                  Channel ID to be preprocessed.
%                  By default preprocesses all the pupil and gaze channels.
% .channel_action: [string, optional, accept:'add'/'replace', default:'add']
%                  Defines whether corrected data should be added or the
%                  corresponding preprocessed channel should be replaced.
% ● History
%   Written in 2020 by Eshref Yozdemir (University of Zurich)

global settings;
if isempty(settings), pspm_init; end
sts = -1;
if nargin == 2
  options = struct();
end
options = pspm_options(options, 'blink_saccade_filt');
if options.invalid; return; end
if ~isnumeric(discard_factor)
  warning('ID:invalid_input', 'discard_factor must be numeric');
  return
end
[lsts, ~, data] = pspm_load_data(fn);
if lsts ~= 1; return; end;
[lsts, ~, data_user] = pspm_load_data(fn, options.channel);
if lsts ~= 1; return; end;
data_user = keep_pupil_gaze_channels(data_user);
%% build matrixes and lists
data_mat = {};
column_names = {};
mask_channels = {};
for i = 1:numel(data)
  channeltype = data{i}.header.channeltype;
  if strncmp(channeltype, 'blink', numel('blink')) || ...
      strncmp(channeltype, 'saccade', numel('saccade'))
    mask_channels{end + 1} = channeltype;
    data_mat{end + 1} = data{i}.data;
    column_names{end + 1} = channeltype;
  end
end
n_mask_channels = numel(data_mat);
for i = 1:numel(data_user)
  channeltype = data_user{i}.header.channeltype;
  should_add = options.channel ~= 0 || ...
    strncmp(channeltype, 'pupil', numel('pupil')) || ...
    strncmp(channeltype, 'gaze', numel('gaze'));
  if should_add
    data_mat{end + 1} = data_user{i}.data;
    column_names{end + 1} = data_user{i}.header.channeltype;
  end
end
data_mat = cell2mat(data_mat);
%% perform filtering
addpath(pspm_path('backroom'));
sr = data{1}.header.sr;
samples_to_discard = round(sr * discard_factor);
out_mat = blink_saccade_filtering(data_mat, column_names, mask_channels, samples_to_discard);
rmpath(pspm_path('backroom'));
%% write back
for i = 1:numel(data_user)
  data_user{i}.data = out_mat(:, n_mask_channels + i);
end
channel_str = options.channel;
if isnumeric(channel_str)
  channel_str = num2str(channel_str);
end
o.msg.prefix = sprintf('Blink saccade filtering :: Input channel: %s', channel_str);
[lsts, out_id] = pspm_write_channel(fn, data_user, options.channel_action, o);
if lsts ~= 1; return; end;
out_channel = out_id.channel;
sts = 1;
%% keep_pupil_gaze_channels
function [out_cell] = keep_pupil_gaze_channels(in_cell)
out_cell = {};
for i = 1:numel(in_cell)
  channel = lower(in_cell{i}.header.channeltype);
  if contains(channel, 'pupil') || contains(channel, 'gaze')
    out_cell{end + 1} = in_cell{i};
  end
end<|MERGE_RESOLUTION|>--- conflicted
+++ resolved
@@ -1,14 +1,8 @@
 function [sts, out_channel] = pspm_blink_saccade_filt(fn, discard_factor, options)
 % ● Description
-<<<<<<< HEAD
-%   Perform blink-saccade filtering on a given file containing pupil data. This
-%   function extends each blink and/or saccade period towards the beginning and
-%   the end of the signal by an amount specified by the user.
-=======
 %   pspm_blink_saccade_filt perform blink-saccade filtering on a given file containing
 %   pupil data. This function extends each blink and/or saccade period towards the
 %   beginning and the end of the signal by an amount specified by the user.
->>>>>>> 4ad741d8
 % ● Format
 %   [sts, out_channel] = pspm_blink_saccade_filt(fn, discard_factor, options)
 % ● Arguments
