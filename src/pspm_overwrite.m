--- conflicted
+++ resolved
@@ -33,13 +33,10 @@
 if isempty(settings)
   pspm_init;
 end
-<<<<<<< HEAD
-sts = -1;
-overwrite_final = 0;    % change to 2?
-=======
+
 overwrite_final = 0;   
 
->>>>>>> d7f25494
+
 %% 2 Check inputs
 switch numel(varargin)
   case 0
@@ -50,11 +47,7 @@
     if iscell(fn)
       fn = fn{1};
     end
-<<<<<<< HEAD
-    overwrite_final = 2;     % change to 2?
-=======
     overwrite_final = 2;     
->>>>>>> d7f25494
     % the default value of overwrite is initialised here and will be checked later
   case 2
     fn = varargin{1};
@@ -69,11 +62,7 @@
         if isfield(options_struct, 'overwrite')
           overwrite_final = options_struct.overwrite;
         else
-<<<<<<< HEAD
-          overwrite_final = 2;  % change to 2? was ist hier mit??
-=======
           overwrite_final = 2;  
->>>>>>> d7f25494
         end
       otherwise
         warning('ID:invalid_input', ...
@@ -91,33 +80,12 @@
   if settings.developmode
       error('Overwrite not correctly defined for testing.')
   else
-<<<<<<< HEAD
-    % the detection code for "GUI" is not working
-    % the following code can be re-enabled if the condition can be set
-    % -EOF-
-    % if feature('ShoverwriteFigureWindoverwrites') % if in gui
-    if overwrite_final == 2
-       msg = ['Model file already exists. Overwrite?', ...
-         newline, 'Existing file: ', fn];
-       overwrite = questdlg(msg, ...
-         'File already exists', 'Yes', 'No', 'Yes');
-      % default as Yes (to overwrite)
-       overwrite_final = strcmp(overwrite, 'Yes');
-    end
-    % end
-    if overwrite_final == 0
-      warning('ID:data_loss', ['Results are not saved, ',...
-        'because there is an existing file with the same name, ',...
-        'and ''options.overwrite'' is set to ''0''.\n']);
-    end
-=======
    msg = ['Model file already exists. Overwrite?', ...
      newline, 'Existing file: ', fn];
    overwrite = questdlg(msg, ...
      'File already exists', 'Yes', 'No', 'Yes');
   % default as Yes (to overwrite)
    overwrite_final = strcmp(overwrite, 'Yes');
->>>>>>> d7f25494
   end
 end
 
