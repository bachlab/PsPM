function [sts, out] = pspm_data_editor(varargin)
% ● Description
%   pspm_data_editor MATLAB code for pspm_data_editor.fig
% ● Format
%   [sts, out]  = pspm_data_editor(indata, options)
% ● Arguments
<<<<<<< HEAD
%   *      indata:  a file name. 
%   ┌─────options 
%   ├.output_file:  When this is specified, marked epochs will be saved
%   │               to a missing epochs file when clicking 'save' or 'apply'.
%   │               It is also possible to specificy this file from within 
%   │               the interactive data editor.
%   ├─.epoch_file:  When this is specified, epochs will be imported from 
%   │               this file and can be changed further. This file must 
%   │               contain a variable 'epochs' which is an n x 2 matrix 
%   │               of epoch on- and offsets (n: number of epochs). It is 
%   │               also possible to specificy this file from within the
%   │               interactive data editor.
=======
%   *      indata:  Can be multiple kinds of data types. In order to use
%                   pspm_data_editor() to edit acquisition data, the actual
%                   data vector has to be passed via the varargin
%                   argmument. The data should be 1xn or nx1 double vector.
%   ┌─────options
%   ├.output_file:  Use output_file to specify a file the changed data
%   │               is saved to when clicking 'save' or 'apply'. Only
%   │               works in 'file' mode.
%   ├─.epoch_file:  Use epoch_file to specify a .mat file to import epoch data
%   │               .mat file must be a struct with an 'epoch' field
%   │               and a e x 2 matrix of epoch on- and offsets
%   │               (n: number of epochs)
>>>>>>> 9cfe7980
%   └──.overwrite:  [logical] (0 or 1)
%                   Define whether to overwrite existing output file or not.
%                   Default: 0.
% ● Outputs
%   *         out:  The output depends on the actual output type chosen in
%                   the graphical interface. At the moment either the
%                   interpolated data or epochs only can be chosen as
%                   output of the function.
% ● History
%   Introduced in PsPM 3.1
%   Written in 2015 by Tobias Moser (University of Zurich)
%   Maintained in 2021 by Teddy
%   Updated in 2024 by Teddy for UI controller display

% Begin initialization code - DO NOT EDIT
gui_Singleton = 1;
gui_State = struct('gui_Name',       mfilename, ...
  'gui_Singleton',  gui_Singleton, ...
  'gui_OpeningFcn', @pspm_data_editor_OpeningFcn, ...
  'gui_OutputFcn',  @pspm_data_editor_OutputFcn, ...
  'gui_LayoutFcn',  [] , ...
  'gui_Callback',   []);

if nargin && ischar(varargin{1}) && ...
    (numel(regexp(fullfile(varargin{1}), filesep)) == 0)
  gui_State.gui_Callback = str2func(varargin{1});
end

if nargout
  [sts, out] = gui_mainfcn(gui_State, varargin{:});
else
  gui_mainfcn(gui_State, varargin{:});
end
% End initialization code - DO NOT EDIT


function pspm_data_editor_OpeningFcn(hObject, ~, handles, varargin)
% Feature
%   Executes just before pspm_data_editor is made visible.
%   This function has no output args, see OutputFcn.
% Variables
%   hObject    handle to figure
%   eventdata  reserved - to be defined in a future version of MATLAB
%   handles    structure with handles and user data (see GUIDATA)
% Varargin
%   command line arguments to pspm_data_editor (see VARARGIN)

%% Initialise
global settings
if isempty(settings)
  pspm_init;
end
sts = -1;
pspm_ui(hObject, handles, 'data_editor');
if get(handles.rbInterpolate, 'Value')
  set(handles.cbInterpolate, 'Enable', 'on');
  handles.output_type = 'interpolate';
else
  set(handles.cbInterpolate, 'Enable', 'off');
  handles.output_type = 'epochs';
end
% Choose default command line output for pspm_data_editor
handles.output = {};
handles.mode = 'default';
handles.select = struct();
handles.plots = {};
handles.selected_data = [];
handles.epochs = {};
handles.highlighted_epoch = -1;
handles.data = {};
handles.input_mode = '';
handles.input_file = '';
handles.output_file = '';
set(handles.fgDataEditor, 'WindowButtonDownFcn', @buttonDown_Callback);
set(handles.fgDataEditor, 'WindowButtonUpFcn', @buttonUp_Callback);
set(handles.fgDataEditor, 'WindowButtonMotionFcn', @buttonMotion_Callback);
if numel(varargin) > 1 && isstruct(varargin{2}) % load options
  handles.options = varargin{2};
  handles.options = pspm_options(handles.options, 'data_editor');
  if handles.options.invalid
    return
  end
  if isfield(handles.options, 'output_file') && ischar(handles.options.output_file)
    % check if options are valid and assign accordingly
    handles.output_file = handles.options.output_file;
    set(handles.edOutputFile, 'String', handles.output_file);
  end
  if isfield(handles.options, 'epoch_file') && ischar(handles.options.epoch_file)
    handles.epoch_file = handles.options.epoch_file;
    set(handles.edOpenMissingEpochFilePath, 'String', handles.epoch_file);
  end
end
guidata(hObject, handles); % Update handles structure
if numel(varargin) > 0
  switch class(varargin{1})
    case 'char'
      if exist(varargin{1}, 'file')
        set(handles.pnlInput, 'Visible', 'on');
        set(handles.pnlOutput, 'Visible', 'on');
        loadFromFile(hObject, varargin{1});
      else
        warning('File ''%s'' does not exist.', varargin{1});
      end
    case 'double'
      set(handles.pnlInput, 'Visible', 'off');
      handles.data = varargin{1};
      handles.input_mode = 'raw';
  end
  handles = guidata(hObject);
  guidata(hObject, handles);
  PlotData(hObject);
  % % enable the following code if output file module wants to be enabled
  % if isfield(handles, 'options') && isfield(handles.options, 'output_file')
  %   set(handles.pnlOutput, 'Visible', 'off');
  % end
  % if isfield(handles, 'options') && ~isfield(handles.options, 'epoch_file')
  %   set(handles.pnlEpoch, 'Visible', 'off');
  % end
  if isfield(handles, 'options') && isfield(handles.options, 'epoch_file')
    handles.epoch_file = handles.options.epoch_file;
    Add_Epochs(hObject, handles)
  end
end
uiwait(handles.fgDataEditor);

function [sts] = CreateOutput(hObject)
handles = guidata(hObject);
sts = -1;
if strcmpi(handles.input_mode, 'file') && strcmpi(handles.output_file, '')
  msgbox('No output file specified. Cannot create output.','Error','error');
else
  out_file = handles.output_file;
  switch handles.output_type
    case 'interpolate'
      InterpolateData(hObject); % again run interpolation
      plots = ~cellfun(@isempty, handles.plots);
      interp = cellfun(@(x) get(x.interpolate, 'YData'), ...
        handles.plots(plots), 'UniformOutput', 0);
      if strcmpi(handles.input_mode, 'file')
        channels = find(plots);
        newd.data = handles.data;
        newd.infos = handles.infos;
        for i=1:numel(channels) % replace interpolated data
          newd.data{i}.data = interp{i}';
        end
        write_file = 1;
        % Used to have a variable write_success = 0 here
        disp_success = 1;
        if exist(out_file, 'file')
          button = questdlg(sprintf(['File (%s) already exists. ', ...
            'Add channels or replace file?'], out_file), ...
            'Add or replace channels?', 'Add channels', ...
            'Replace file', 'Cancel', 'Cancel');
          if strcmpi(button, 'Add channels')
            [~, ~] = pspm_write_channel(out_file, ...
              newd.data(plots), 'add');
            write_file = 0;
          elseif strcmpi(button, 'Cancel')
            disp_success = 0;
            write_file = 0;
          end
        end
        if write_file
          newd.options.overwrite = pspm_overwrite(out_file, 1);
          [write_success, ~, ~] = pspm_load_data(out_file, newd);
          if disp_success
            if write_success
              helpdlg('File successfully written.',...
                'File successfully written.');
            else
              errordlg('Could not write file correctly.',...
                'Error while saving file.');
            end
          end
        end
      else
        handles.output = interp;
      end
      sts = 1;
    case 'epochs'
      ep = cellfun(@(x) x.range', handles.epochs, 'UniformOutput', 0);
      epochs = cell2mat(ep)';
      if strcmpi(handles.input_mode, 'file')
        ow = pspm_overwrite(out_file, 1);
        if ow
          save(out_file, 'epochs');
        end
      else
        handles.output = epochs;
      end
      sts = 1;
    otherwise
      handles.output = {};
      sts = 1;
  end
end
guidata(hObject, handles);

function loadFromFile(hObject, file)
handles = guidata(hObject);
handles.selected_data(:) = NaN; % clear epochs
guidata(hObject, handles);
UpdateEpochList(hObject);
handles = guidata(hObject);
handles.channels = {}; % clear channels
set(handles.lbChannel, 'String', '');
for i=1:numel(handles.plots) % remove plots
  if ~isempty(handles.plots{i})
    RemovePlot(hObject, i);
  end
end
[~, infos, data] = pspm_load_data(file); % load file
channels = cellfun(@(x) {x.header.chantype,x.header.units}, data, 'UniformOutput', 0);
set(handles.edOpenFilePath, 'String', file);
corder = get(handles.fgDataEditor, 'defaultAxesColorOrder'); % format channels
cl = length(corder)-2;
disp_names = cell(numel(channels), 1);
for i = 1:numel(channels)
  if strcmpi(channels{i}(2), 'events')
    disp_names{i} = sprintf('<html><font color="#DDDDDD">%s</font></html>', channels{i}{1});
  else
    m = floor((i-0.1)/cl);
    color = corder(i - m*cl, :);
    disp_names{i} = sprintf('<html><font bgcolor="#%02s%02s%02s">%s</font></html>',...
      dec2hex(round(color(1)*255)), ...
      dec2hex(round(color(2)*255)), ...
      dec2hex(round(color(3)*255)), ...
      channels{i}{1});
  end
end
set(handles.lbChannel, 'String', disp_names);
handles.data = data;
handles.infos = infos;
handles.input_mode = 'file';
handles.plots = cell(size(data));
guidata(hObject, handles);
PlotData(hObject);

function PlotData(hObject)
handles = guidata(hObject);
channel = {};
switch handles.input_mode % load data
  case 'file'
    sr = max(cellfun(@(x) x.header.sr, handles.data)); % get highest sample rate
    xdata = (0:sr^-1:handles.infos.duration)';
    chan_id = get(handles.lbChannel, 'Value');
    if ~any(numel(handles.data) < chan_id)
      channel = chan_id;
    else
      warning('Cannot plot selected channel(s).');
    end
  case 'raw'
    xdata = (1:numel(handles.data))';
    channel = 1;
end
handles.selected_data = NaN(numel(xdata),1);
handles.x_data = xdata;
guidata(hObject, handles);
if ~isempty(channel)
  np = get(handles.axData, 'NextPlot');
  action = 'replace';
  for i=1:numel(channel)
    AddPlot(hObject, channel(i), action);
    % Update y-axis label based on selected channel
    action = 'add';
  end
  set(handles.axData, 'NextPlot', np);
end

function AddPlot(hObject, chan_id, action)
handles = guidata(hObject);
if isempty(action)
  action = 'replace';
end
np = get(handles.axData, 'NextPlot');
set(handles.axData, 'NextPlot', action);
corder = get(handles.fgDataEditor, 'defaultAxesColorOrder');
cl = length(corder)-2;
m = floor((chan_id-0.1)/cl);
color = corder(chan_id - m*cl, :);
if strcmpi(handles.input_mode, 'file')
  sr = handles.data{chan_id}.header.sr;
  ydata = handles.data{chan_id}.data;
  xdata = (sr^-1:sr^-1:handles.infos.duration)';
  n_diff =  numel(ydata) - numel(xdata);
  if n_diff < 0
    xdata = xdata(1:end+n_diff);
  elseif n_diff > 0
    start_from = xdata(end);
    xdata(end:end+n_diff) = start_from:sr^-1:(start_from+n_diff*sr^-1);
  end
else
  xdata = 1:numel(handles.data); % used to have a transpose here, but seems a little irrelational
  ydata = handles.data;
  sr = 1;
end
handles.axData = gca;
p = plot(xdata,ydata, 'Color', color);
xlabel('time -- second');
ylabel([handles.data{chan_id}.header.chantype, ' -- ', handles.data{chan_id}.header.units]);
handles.axData.FontSize = 14;
set(handles.axData, 'NextPlot', 'add');
NaN_data = NaN(numel(xdata),1);
handles.plots{chan_id}.sr = sr;
handles.plots{chan_id}.data_plot = p;
handles.plots{chan_id}.y_data = ydata;
handles.plots{chan_id}.x_data = xdata;
handles.plots{chan_id}.sel_container = hggroup;
handles.plots{chan_id}.highlight_plot = plot(xdata,NaN_data, 'LineWidth', 1.5, 'Color', corder(end,:));
handles.plots{chan_id}.interpolate = plot(xdata,NaN_data, 'LineWidth', 0.5, 'Color', corder(end-1,:), 'LineStyle', '--');
uistack(handles.plots{chan_id}.interpolate, 'bottom');
for i=1:numel(handles.epochs) % add response plots
  rp_x = handles.plots{chan_id}.x_data;
  rp_y = NaN(1,numel(handles.plots{chan_id}.x_data));
  range = rp_x > handles.epochs{i}.range(1) & rp_x < handles.epochs{i}.range(2);
  rp_y(range) = handles.plots{chan_id}.y_data(range);
  p = plot(rp_x, rp_y, 'Color', 'green', 'Parent', handles.plots{chan_id}.sel_container);
  handles.epochs{i}.response_plots{chan_id} = struct('p', p);
end
set(handles.axData, 'NextPlot', np);
guidata(hObject, handles);

function RemovePlot(hObject, chan_id)
handles = guidata(hObject);
if numel(handles.plots) >= chan_id
  for i = 1:numel(handles.epochs) % remove response plots
    if numel(handles.epochs{i}.response_plots) >= chan_id ...
        && ~isempty(handles.epochs{i}.response_plots{chan_id})
      delete(handles.epochs{i}.response_plots{chan_id}.p);
      handles.epochs{i}.response_plots{chan_id} = [];
    end
  end
  delete(handles.plots{chan_id}.data_plot);
  delete(handles.plots{chan_id}.sel_container);
  delete(handles.plots{chan_id}.highlight_plot);
  delete(handles.plots{chan_id}.interpolate);
  handles.plots{chan_id} = []; % empty entry
end
guidata(hObject, handles);

function varargout = pspm_data_editor_OutputFcn(hObject, ~, handles)
% Feature
%   Outputs from this function are returned to the command line.
% Varargout
%   cell array for returning output args (see VARARGOUT);
% Variables
%   hObject    handle to figure
%   eventdata  reserved - to be defined in a future version of MATLAB
%   handles    structure with handles and user data (see GUIDATA)
% UIWAIT makes pspm_data_editor wait for user response (see UIRESUME)
% handles.lbEpochsvarargout{1} = handles.output;
delete(hObject);

function lbEpochs_Callback(hObject, ~, ~)
% Feature
%   Executes on selection change in lbEpochs.
% Variables
%   hObject    handle to lbEpochs (see GCBO)
%   eventdata  reserved - to be defined in a future version of MATLAB
%   handles    structure with handles and user data (see GUIDATA)
% Hints
%   contents = cellstr(get(hObject,'String')) returns lbEpochs contents as cell array
%   contents{get(hObject,'Value')} returns selected item from lbEpochs
epId = get(hObject,'Value');
HighlightEpoch(hObject, epId);

function ResetEpochHighlight(hObject)
handles = guidata(hObject);
for i=1:numel(handles.epochs)
  if handles.epochs{i}.highlighted
    for j=1:numel(handles.epochs{i}.response_plots)
      if ~isempty(handles.epochs{i}.response_plots{j})
        set(handles.epochs{i}.response_plots{j}.p, ...
          'Color', 'green',  ...
          'LineWidth',0.5 ...
          );
      end
    end
    handles.epochs{i}.highlighted = false;
  end
end
guidata(hObject, handles);

function HighlightEpoch(hObject, epId)
handles = guidata(hObject);
ResetEpochHighlight(hObject); % reset all epochs
if numel(handles.epochs) > 0 % is there anything to highlight?
  ep = handles.epochs{epId};
  ep.highlighted = true;
  handles.epochs{epId} = ep;
  for i = 1:numel(ep.response_plots) % highlight epochs
    if ~isempty(ep.response_plots{i})
      set(ep.response_plots{i}.p, 'Color', 'black', 'LineWidth', 1.5);
    end
  end
  cur_xlim = get(handles.axData, 'xlim');
  start = cur_xlim(1);
  stop = cur_xlim(2);
  x_dist = stop-start;
  new_dist = ep.range(2)-ep.range(1);
  dstart = min(handles.x_data);
  dstop = max(handles.x_data);
  data_dist = dstop - dstart;
  if (x_dist < data_dist)
    % try to set xlim
    if (new_dist > x_dist) % zoom out
      start = ep.range(1);
      stop = ep.range(2);
    else
      % try to center data
      offset = (x_dist-new_dist)/2;
      start = ep.range(1) - offset;
      stop = ep.range(2) + offset;
      if start < dstart
        start = dstart;
        stop = dstart+x_dist;
      elseif stop > dstop
        stop = dstop;
        start = stop-x_dist;
      end
    end
    set(handles.axData, 'xlim', [start,stop]);
  elseif x_dist >= data_dist
    start = dstart;
    stop = dstop;
    set(handles.axData, 'xlim', [start,stop]);
  end
  x_dist = stop - start;
  % try to set ylim
  plots = ~cellfun(@isempty, handles.plots);
  minmax = cellfun(@(x) [max(x.y_data(x.x_data >= ep.range(1)& x.x_data <= ep.range(2))), ...
    max(x.y_data), min(x.y_data(x.x_data >= ep.range(1)& x.x_data <= ep.range(2))), min(x.y_data)], ...
    handles.plots(plots), 'UniformOutput', false);
  minmax = cell2mat(minmax);
  to = max(minmax(:,1));
  from = min(minmax(:,3));
  dmax = max(minmax(:,2));
  dmin = min(minmax(:,4));
  cur_ylim = get(handles.axData, 'ylim');
  y_dist = cur_ylim(2) - cur_ylim(1);
  new_dist = to - from;
  if new_dist ~= y_dist
    if new_dist > y_dist
      start = from;
      stop = to;
    elseif new_dist < y_dist
      if data_dist > x_dist
        offset = (y_dist-new_dist)/2;
        start = from - offset;
        stop = to + offset;
        if (stop > dmax || start < dmin) && ...
            (round(dmax-dmin)==round(stop-start))
          stop = dmax;
          start = dmin;
        end
      else
        start = dmin;
        stop = dmax;
      end
    end
    set(handles.axData, 'ylim', [start,stop]);
  end
  handles.highlighted_epoch = epId;
  guidata(hObject, handles);
end

function lbEpochs_CreateFcn(hObject, ~, ~)
% Feature
%   Executes during object creation, after setting all properties.
% Variables
%   hObject    handle to lbEpochs (see GCBO)
%   eventdata  reserved - to be defined in a future version of MATLAB
%   handles    empty - handles not created until after all CreateFcns called
% Hint
%   listbox controls usually have a white background on Windows.
%   See ISPC and COMPUTER.
if ispc && isequal(get(hObject,'BackgroundColor'), get(0,'defaultUicontrolBackgroundColor'))
  set(hObject,'BackgroundColor','white');
end

function fgDataEditor_CreateFcn(~, ~, ~)
% Feature
%   Executes during object creation, after setting all properties.
% Variables
%   hObject    handle to fgDataEditor (see GCBO)
%   eventdata  reserved - to be defined in a future version of MATLAB
%   handles    empty - handles not created until after all CreateFcns called

function tlCursor_ClickedCallback(~, ~, ~)
% Variables
%   hObject    handle to tlCursor (see GCBO)
%   eventdata  reserved - to be defined in a future version of MATLAB
%   handles    structure with handles and user data (see GUIDATA)
set(gcf, 'Pointer', 'arrow');

function tlAddEpoch_OffCallback(hObject, ~, handles)
% Variables
%   hObject    handle to tlAddEpoch (see GCBO)
%   eventdata  reserved - to be defined in a future version of MATLAB
%   handles    structure with handles and user data (see GUIDATA)
handles.mode = 'default';
set(gcf,'Pointer','arrow'); % change to crosshair
handles.select.start = [0,0];
handles.select.stop = [0,0];
handles.select.p = 0;
guidata(hObject, handles);

function tlAddEpoch_OnCallback(hObject, ~, handles)
% Variables
%   hObject    handle to tlAddEpoch (see GCBO)
%   eventdata  reserved - to be defined in a future version of MATLAB
%   handles    structure with handles and user data (see GUIDATA)
set(handles.tlRemoveEpoch, 'State', 'off');
set(handles.tlZoomin, 'State', 'off');
set(handles.tlZoomout, 'State', 'off');
set(handles.tlNavigate, 'State', 'off');
pan off;
zoom off;
handles.mode = 'addepoch';
set(gcf,'Pointer','crosshair'); % change to crosshair
handles.select.start = [0,0];
handles.select.stop = [0,0];
handles.select.p = 0;
guidata(hObject, handles);

function tlRemoveEpoch_OffCallback(hObject, ~, handles)
% Variables
%   hObject    handle to tlRemoveEpoch (see GCBO)
%   eventdata  reserved - to be defined in a future version of MATLAB
%   handles    structure with handles and user data (see GUIDATA)
handles.mode = 'default';
set(gcf,'Pointer','arrow');
guidata(hObject, handles);

function tlRemoveEpoch_OnCallback(hObject, ~, handles)
% Variables
%   hObject    handle to tlRemoveEpoch (see GCBO)
%   eventdata  reserved - to be defined in a future version of MATLAB
%   handles    structure with handles and user data (see GUIDATA)
set(handles.tlAddEpoch, 'State', 'off');
set(handles.tlZoomin, 'State', 'off');
set(handles.tlZoomout, 'State', 'off');
set(handles.tlNavigate, 'State', 'off');
pan off;
zoom off;
handles.mode = 'removeepoch';
set(gcf,'Pointer','crosshair'); % change to crosshair
handles.select.start = [0,0];
handles.select.stop = [0,0];
handles.select.p = 0;
guidata(hObject, handles);

function tlZoomin_OnCallback(~, ~, handles)
% Variables
%   hObject    handle to tlZoomin (see GCBO)
%   eventdata  reserved - to be defined in a future version of MATLAB
%   handles    structure with handles and user data (see GUIDATA)
set(handles.tlRemoveEpoch, 'State', 'off');
set(handles.tlAddEpoch, 'State', 'off');
set(handles.tlZoomout, 'State', 'off');
set(handles.tlNavigate, 'State', 'off');
pan off;
z = zoom;
set(z, 'Motion', 'horizontal');
set(z, 'Direction', 'in');
% unset OnCallback while enabling zoomin otherwise this would end up in a
% recurstion loop (dont know why exactly)
cb = get(handles.tlZoomin, 'OnCallback');
set(handles.tlZoomin, 'OnCallback', '');
set(z, 'Enable', 'on');
set(handles.tlZoomin, 'OnCallback', cb);

function drawSelection(hObject)
handles = guidata(hObject);
pt = get(handles.axData, 'CurrentPoint');
pos = pt(1,1:2);
start = handles.select.start;
x = [start(1), pos(1), pos(1), start(1)];
y = [start(2), start(2), pos(2), pos(2)];
if handles.select.p ~= 0
  p = handles.select.p;
  set(p, 'XData', x);
  set(p, 'YData', y);
else
  p = patch(x,y, 'white', 'FaceColor', 'none');
  handles.select.p = p;
end
guidata(hObject, handles);

function buttonDown_Callback(hObject, ~)
% Comment
%   Used to be `buttonDown_Callback(hObject, data)`, but the variable
%   data seems to be not used.
handles = guidata(hObject); % get current cursor position
switch handles.mode
  case {'addepoch','removeepoch'}
    pt = get(handles.axData, 'CurrentPoint');
    handles.select.start = pt(1,1:2);
end
guidata(hObject, handles);

function buttonUp_Callback(hObject, ~)
% Comment
%   Used to be `buttonUp_Callback(hObject, data)`, but the variable
%   data seems to be not used.
% get current cursor position
handles = guidata(hObject);
switch handles.mode
  case 'addepoch'
    pt = get(handles.axData, 'CurrentPoint');
    handles.select.stop = pt(1,1:2);
    if handles.select.p ~= 0
      delete(handles.select.p);
      handles.select.p = 0;
    end
    guidata(hObject, handles); % add selected area and draw
    SelectedArea(hObject, 'add');
  case 'removeepoch'
    pt = get(handles.axData, 'CurrentPoint');
    handles.select.stop = pt(1,1:2);
    if handles.select.p ~= 0
      delete(handles.select.p);
      handles.select.p = 0;
    end
    guidata(hObject, handles); % add selected area and draw
    SelectedArea(hObject, 'remove');
end
UpdateEpochList(hObject);

function buttonMotion_Callback(hObject, ~)
% Comment
%   Used to be `buttonMotion_Callback(hObject, data)`, but the variable
%   data seems to be not used.
handles = guidata(hObject);
if isfield(handles, 'mode')
  switch handles.mode
    case {'addepoch', 'removeepoch'}
      if isequal(handles.select.stop,[0,0]) && ...
          ~isequal(handles.select.start,[0,0])
        drawSelection(hObject);
        SelectedArea(hObject, 'highlight');
      end
  end
end

function SelectedArea(hObject, action)
handles = guidata(hObject);
if isfield(handles, 'x_data')
  start = handles.select.start;
  if strcmpi(action, 'highlight')
    pt = get(handles.axData, 'CurrentPoint');
    stop = pt(1,1:2);
  else
    stop = handles.select.stop;
    for i = 1:numel(handles.plots) % turn highlight off
      p = handles.plots{i};
      if ~isempty(p)
        xd = p.x_data;
        highlight_yd = NaN(numel(xd),1);
        set(p.highlight_plot, 'YData', highlight_yd');
      end
    end
  end
end
if start(1) > stop(1)
  x_from = stop(1);
  x_to = start(1);
else
  x_from = start(1);
  x_to = stop(1);
end
sel_x = handles.x_data;
switch action
  case 'add'
    handles.selected_data(sel_x >= x_from & sel_x <= x_to) = 1;
  case 'remove'
    handles.selected_data(sel_x >= x_from & sel_x <= x_to) = NaN;
  case 'highlight'
    for i=1:numel(handles.plots)
      p = handles.plots{i};
      if ~isempty(p)
        xd = p.x_data;
        yd = p.y_data;
        r = xd >= x_from & xd <= x_to;
        if strcmpi(handles.mode, 'removeepoch')
          ep = findSelectedEpochs(hObject);
          sel_d = zeros(size(xd));
          for j=1:size(ep,1)
            sel_d(xd >= ep(j,1) & xd <= ep(j,2)) = 1;
          end
          r = r & sel_d;
        end
        highlight_yd = NaN(numel(xd),1);
        highlight_yd(r) = yd(r);
        set(p.highlight_plot, 'YData', highlight_yd');
      end
    end
end
if ~strcmpi(action, 'highlight')
  handles.select.start = [0,0];
  handles.select.stop = [0,0];
end
guidata(hObject, handles);

function InterpolateData(hObject)
handles = guidata(hObject);
interp_state = get(handles.cbInterpolate, 'Value');
if strcmpi(handles.output_type, 'interpolate')
  for i=1:numel(handles.plots)
    if ~isempty(handles.plots{i})
      xd = handles.plots{i}.x_data;
      yd = handles.plots{i}.y_data;
      for j = 1:numel(handles.epochs)
        range = xd >= handles.epochs{j}.range(1) & xd <= handles.epochs{j}.range(2);
        yd(range) = NaN;
      end
      [~, newyd] = pspm_interpolate(yd);
      if ~isempty(newyd)
        set(handles.plots{i}.interpolate, 'YData', newyd);
      end
      if interp_state == 0
        set(handles.plots{i}.interpolate, 'Visible', 'off')
      else
        set(handles.plots{i}.interpolate, 'Visible', 'on')
      end
    end
  end
else
  for i=1:numel(handles.plots)
    if ~isempty(handles.plots{i})
      NaN_data = NaN(numel(handles.plots{i}.x_data),1);
      set(handles.plots{i}.interpolate, 'YData', NaN_data);
    end
  end
end
guidata(hObject, handles);

function epochs = findSelectedEpochs(hObject)
handles = guidata(hObject);
sd = handles.selected_data;
v_pos = find(~isnan(sd));
xd = handles.x_data;
if numel(v_pos)>=1
  epoch_end = xd([v_pos(diff(v_pos) > 1); v_pos(end)]);
  epoch_start = xd(v_pos([1;find(diff(v_pos) > 1)+1]));
  epochs = [epoch_start, epoch_end];
else
  epochs = [];
end

function UpdateEpochList(hObject)
handles = guidata(hObject);
if numel(handles.plots) > 0
  ep = findSelectedEpochs(hObject);
  epochs = handles.epochs;
  for i=1:size(ep,1) % add epochs if necessary
    response_plots = cell(numel(handles.plots),1);
    k = 1;
    epochFound = false;
    while ~epochFound && k <= numel(epochs)
      if epochs{k}.range == ep(i,1:2)
        epochFound = true;
      end
      k = k+1;
    end
    if ~epochFound % add epoch if not found
      hold on;
      for j=1:numel(handles.plots)
        if ~isempty(handles.plots{j})
          rp_y = NaN(1,numel(handles.plots{j}.x_data));
          rp_x = handles.plots{j}.x_data;
          sta = ep(i,1);
          sto = ep(i,2);
          r = rp_x >= sta & rp_x <= sto;
          rp_y(r) = handles.plots{j}.y_data(r);
          p = plot(rp_x, rp_y, 'Color', 'green', 'Parent', handles.plots{j}.sel_container);
          response_plots{j} = struct('p', p, 'p_id', j);
        end
      end
      hold off;
      epochs{numel(epochs) + 1} = struct( ...
        'name', sprintf('%d -- %d', ep(i,1), ep(i,2)) , ...
        'range', ep(i, 1:2), ...
        'highlighted', false, ...
        'response_plots', {response_plots} ...
        );
    end
  end
  if numel(epochs) ~= size(ep,1) % remove epochs if necessary
    i = 1;
    while i <= numel(epochs)
      epochFound = false;
      k = 1;
      while ~epochFound && k <= size(ep,1)
        if epochs{i}.range == ep(k, 1:2)
          epochFound = true;
        end
        k = k+1;
      end
      if ~epochFound
        for j=1:numel(epochs{i}.response_plots)
          if ~isempty(epochs{i}.response_plots{j})
            delete(epochs{i}.response_plots{j}.p);
          end
        end
        epochs(i) = [];
      else
        i = i+1;
      end
    end
  end
  names = cellfun(@(x) x.name, epochs, 'UniformOutput', 0); % add the new names to the current list
  % Used to have a line
  %   names = [handles.lbEpochs.String;names];
  % here, but seems not necessary
  sel_ep = get(handles.lbEpochs, 'Value');
  if sel_ep > numel(names)
    sel_ep = max(numel(names), 1);
    set(handles.lbEpochs, 'Value', sel_ep);
  elseif (sel_ep == 0) && (numel(names) > 0)
    sel_ep = 1;
    handles.highlighted_epoch = -1;
    set(handles.lbEpochs, 'Value', sel_ep);
  end
  set(handles.lbEpochs, 'String', names);
  handles.epochs = epochs;
  guidata(hObject, handles);
  InterpolateData(hObject);
end

function tlNavigate_OffCallback(~, ~, ~)
% Variables
%   hObject    handle to tlNavigate (see GCBO)
%   eventdata  reserved - to be defined in a future version of MATLAB
%   handles    structure with handles and user data (see GUIDATA)
pan off;

function tlNavigate_OnCallback(~, ~, handles)
% Variables
%   hObject    handle to tlNavigate (see GCBO)
%   eventdata  reserved - to be defined in a future version of MATLAB
%   handles    structure with handles and user data (see GUIDATA)
set(handles.tlRemoveEpoch, 'State', 'off');
set(handles.tlZoomin, 'State', 'off');
set(handles.tlZoomout, 'State', 'off');
set(handles.tlAddEpoch, 'State', 'off');
zoom off;
pan on;

function tlZoomout_OnCallback(~, ~, handles)
% Variables
%   hObject    handle to tlZoomout (see GCBO)
%   eventdata  reserved - to be defined in a future version of MATLAB
%   handles    structure with handles and user data (see GUIDATA)
set(handles.tlRemoveEpoch, 'State', 'off');
set(handles.tlZoomin, 'State', 'off');
set(handles.tlAddEpoch, 'State', 'off');
set(handles.tlNavigate, 'State', 'off');
pan off;
z = zoom;
set(z, 'Motion', 'horizontal');
set(z, 'Direction', 'out');
set(z, 'Enable', 'on');

function tlNext_ClickedCallback(hObject, ~, handles)
% Variables
%   hObject    handle to tlNext (see GCBO)
%   eventdata  reserved - to be defined in a future version of MATLAB
%   handles    structure with handles and user data (see GUIDATA)
if handles.highlighted_epoch == -1 || ...
    handles.highlighted_epoch >= numel(handles.epochs)
  new_ep = 1;
else
  new_ep = handles.highlighted_epoch + 1;
end
set(handles.lbEpochs, 'Value', new_ep);
HighlightEpoch(hObject, new_ep);

function tlPrevious_ClickedCallback(hObject, ~, handles)
% Variables
%   hObject    handle to tlPrevious (see GCBO)
%   eventdata  reserved - to be defined in a future version of MATLAB
%   handles    structure with handles and user data (see GUIDATA)
if handles.highlighted_epoch == -1 || ...
    handles.highlighted_epoch == 1 || ...
    handles.highlighted_epoch > numel(handles.epochs)
  new_ep = numel(handles.epochs);
else
  new_ep = handles.highlighted_epoch - 1;
end
set(handles.lbEpochs, 'Value', new_ep);
HighlightEpoch(hObject, new_ep);

function pbApply_Callback(hObject, ~, handles)
% Feature
%   Executes on button press in pbApply.
% Variables
%   hObject    handle to pbApply (see GCBO)
%   eventdata  reserved - to be defined in a future version of MATLAB
%   handles    structure with handles and user data (see GUIDATA)
if CreateOutput(hObject) == 1
  uiresume(handles.fgDataEditor);
end

function pbCancel_Callback(hObject, ~, handles)
% Feature
%   Executes on button press in pbCancel.
% Variables
%   hObject    handle to pbCancel (see GCBO)
%   eventdata  reserved - to be defined in a future version of MATLAB
%   handles    structure with handles and user data (see GUIDATA)
handles.output = {};
guidata(hObject, handles);
if isfield(handles, 'fgDataEditor')
  uiresume(handles.fgDataEditor);
end

function cbInterpolate_Callback(hObject, ~, ~)
% Feature
%   Executes on button press in cbInterpolate.
% Variables
%   hObject    handle to cbInterpolate (see GCBO)
%   eventdata  reserved - to be defined in a future version of MATLAB
%   handles    structure with handles and user data (see GUIDATA)
% Hint
%   get(hObject,'Value') returns toggle state of cbInterpolate
InterpolateData(hObject);

function ppOutput_CreateFcn(hObject, ~, ~)
% Feature
%   Executes during object creation, after setting all properties.
% Variables
%   hObject    handle to ppOutput (see GCBO)
%   eventdata  reserved - to be defined in a future version of MATLAB
%   handles    empty - handles not created until after all CreateFcns called
% Hint
%   popupmenu controls usually have a white background on Windows.
%       See ISPC and COMPUTER.
if ispc && isequal(get(hObject,'BackgroundColor'), get(0,'defaultUicontrolBackgroundColor'))
  set(hObject,'BackgroundColor','white');
end

function fgDataEditor_CloseRequestFcn(hObject, ~, handles)
% Feature
%   Executes when user attempts to close fgDataEditor.
% Variables
%   hObject    handle to fgDataEditor (see GCBO)
%   eventdata  reserved - to be defined in a future version of MATLAB
%   handles    structure with handles and user data (see GUIDATA)
% Hint
%   delete(hObject) closes the figure
handles.output = {};
if isfield(handles, 'fgDataEditor')
  uiresume(handles.fgDataEditor);
end
delete(hObject);

function lbChannel_Callback(hObject, ~, handles)
% Feature
%   Executes on selection change in lbChannel.
% Variables
%   hObject    handle to lbChannel (see GCBO)
%   eventdata  reserved - to be defined in a future version of MATLAB
%   handles    structure with handles and user data (see GUIDATA)
% Hints
%   contents = cellstr(get(hObject,'String')) returns lbChannel contents as cell array
%   contents{get(hObject,'Value')} returns selected item from lbChannel
if strcmpi(handles.input_mode, 'file')
  plots = find(cellfun(@(x) ~isempty(x), handles.plots));
  sel = get(hObject, 'Value');
  to_plot = sel(~ismember(sel, plots));
  to_remove = plots(~ismember(plots, sel));
  for i=1:numel(to_remove)
    RemovePlot(hObject, to_remove(i));
  end
  for i=1:numel(to_plot)
    if ~strcmpi(handles.data{to_plot(i)}.header.units, 'events')
      AddPlot(hObject, to_plot(i), 'add');
    end
  end
  InterpolateData(hObject);
end

function lbChannel_CreateFcn(hObject, ~, ~)
% Feature
%   Executes during object creation, after setting all properties.
% Variables
%   hObject    handle to lbChannel (see GCBO)
%   eventdata  reserved - to be defined in a future version of MATLAB
%   handles    empty - handles not created until after all CreateFcns called
% Hint
%   listbox controls usually have a white background on Windows.
%   See ISPC and COMPUTER.
if ispc && isequal(get(hObject,'BackgroundColor'), get(0,'defaultUicontrolBackgroundColor'))
  set(hObject,'BackgroundColor','white');
end

function rbEpochs_Callback(hObject, eventdata, handles)
% Feature
%   Executes on button press in rbEpochs.
% Variables
%   hObject    handle to rbEpochs (see GCBO)
%   eventdata  reserved - to be defined in a future version of MATLAB
%   handles    structure with handles and user data (see GUIDATA)
% Hint
%   get(hObject,'Value') returns toggle state of rbEpochs
% call manually because matlab 2012b does not yet support
% selection changed callback
bgOutputFormat_SelectionChangedFcn(hObject, eventdata, handles);

function rbInterpolate_Callback(hObject, eventdata, handles)
% Feature
%   Executes on button press in rbInterpolate.
% Variables
%   hObject    handle to rbInterpolate (see GCBO)
%   eventdata  reserved - to be defined in a future version of MATLAB
%   handles    structure with handles and user data (see GUIDATA)
% Hint
%   get(hObject,'Value') returns toggle state of rbInterpolate
% call manually because matlab 2012b does not yet support
% selection changed callback
bgOutputFormat_SelectionChangedFcn(hObject, eventdata, handles);

function pbOpenInputFile_Callback(hObject, ~, handles)
% Feature
%   Executes on button press in pbOpenInputFile.
% Variables
%   hObject    handle to pbOpenInputFile (see GCBO)
%   eventdata  reserved - to be defined in a future version of MATLAB
%   handles    structure with handles and user data (see GUIDATA)
[file, path] = uigetfile('*.mat', 'Select input file');
if file ~= 0
  fn = [path,file];
  handles.input_file = fn;
  guidata(hObject, handles);
  loadFromFile(hObject, fn);
end

function pbOpenOutputFile_Callback(hObject, ~, handles)
% Feature
%   Executes on button press in pbOpenOutputFile.
% Variables
%   hObject    handle to pbOpenOutputFile (see GCBO)
%   eventdata  reserved - to be defined in a future version of MATLAB
%   handles    structure with handles and user data (see GUIDATA)
[file, path] = uiputfile('*.mat', 'Select output file');
if file ~= 0
  fn = [path,file];
  handles.output_file = fn;
  guidata(hObject, handles);
  set(handles.edOutputFile, 'String', handles.output_file);
end

function edOpenFilePath_Callback(hObject, ~, handles)
% Variables
%   hObject    handle to edOpenFilePath (see GCBO)
%   eventdata  reserved - to be defined in a future version of MATLAB
%   handles    structure with handles and user data (see GUIDATA)
% Hints: get(hObject,'String') returns contents of edOpenFilePath as text
%        str2double(get(hObject,'String')) returns contents of edOpenFilePath as a double
if isempty(handles.input_file)
  set(hObject, 'String', 'No input specified');
else
  set(hObject, 'String', handles.input_file);
end

function edOutputFile_Callback(hObject, ~, handles)
% Variables
%   hObject    handle to edOutputFile (see GCBO)
%   eventdata  reserved - to be defined in a future version of MATLAB
%   handles    structure with handles and user data (see GUIDATA)
% Hints: get(hObject,'String') returns contents of edOutputFile as text
%        str2double(get(hObject,'String')) returns contents of edOutputFile as a double
if isempty(handles.output_file)
  set(hObject, 'String', 'No output specified');
else
  set(hObject, 'String', handles.output_file);
end

function bgOutputFormat_SelectionChangedFcn(hObject, ~, handles)
% Feature
%   Executes when selected object is changed in bgOutputFormat.
% Variables
%   hObject    handle to the selected object in bgOutputFormat
%   eventdata  reserved - to be defined in a future version of MATLAB
%   handles    structure with handles and user data (see GUIDATA)
if get(handles.rbInterpolate, 'Value')
  set(handles.cbInterpolate, 'Enable', 'on');
  handles.output_type = 'interpolate';
else
  set(handles.cbInterpolate, 'Enable', 'off');
  handles.output_type = 'epochs';
end
guidata(hObject, handles);
InterpolateData(hObject);

function pbSaveOutput_Callback(hObject, ~, ~)
% Feature
%   Executes on button press in pbSaveOutput.
% Variables
%   hObject    handle to pbSaveOutput (see GCBO)
%   eventdata  reserved - to be defined in a future version of MATLAB
%   handles    structure with handles and user data (see GUIDATA)
CreateOutput(hObject);

function edOpenMissingEpochFilePath_Callback(hObject, ~, handles)
% Variables
%   hObject    handle to edOpenMissingEpochFilePath (see GCBO)
%   eventdata  reserved - to be defined in a future version of MATLAB
%   handles    structure with handles and user data (see GUIDATA)
% Hints
%   get(hObject,'String') returns contents of edOpenMissingEpochFilePath as text
%   str2double(get(hObject,'String')) returns contents of edOpenMissingEpochFilePath as a double
if isempty(handles.epoch_file)
  set(hObject, 'String', 'No input specified');
else
  set(hObject, 'String', handles.epoch_file);
end

function edOpenMissingEpochFilePath_CreateFcn(hObject, ~, ~)
% Feature
%   Executes during object creation, after setting all properties.
% Variables
%   hObject    handle to edOpenMissingEpochFilePath (see GCBO)
%   eventdata  reserved - to be defined in a future version of MATLAB
%   handles    empty - handles not created until after all CreateFcns called
% Hint
%   edit controls usually have a white background on Windows.
%   See ISPC and COMPUTER.
if ispc && isequal(get(hObject,'BackgroundColor'), get(0,'defaultUicontrolBackgroundColor'))
  set(hObject,'BackgroundColor','white');
end

function edOpenMissingEpochFilePath_ButtonDownFcn(~, ~, ~)
% Feature
%   If Enable == 'on', executes on mouse press in 5 pixel border.
%   Otherwise, executes on mouse press in 5 pixel border or over edOpenMissingEpochFilePath.
% Variables
%   hObject    handle to edOpenMissingEpochFilePath (see GCBO)
%   eventdata  reserved - to be defined in a future version of MATLAB
%   handles    structure with handles and user data (see GUIDATA)


function pbOpenMissingEpochFile_Callback(hObject, ~, handles)
% Feature
%   Executes on button press in pbOpenMissingEpochFile.
% Variables
%   hObject    handle to pbOpenMissingEpochFile (see GCBO)
%   eventdata  reserved - to be defined in a future version of MATLAB
%   handles    structure with handles and user data (see GUIDATA)
[file, path] = uigetfile('*.mat', 'Select missing epoch file');
if file ~= 0
  handles.epoch_file = [ path, file ];
  Add_Epochs(hObject, handles);
end

function Add_Epochs(hObject, handles)
% Comment
%   handles seems to be modified in Add_Epochs
%   I changed it into a void function
E = load(handles.epoch_file, 'epochs');
epochs = transpose(sort(E.epochs));
for ep = epochs % for each ep add an area as if drawn by the user and add to epoch list
  handles = guidata(hObject);
  handles.select.start = [ ep(1), 0.5 ];
  handles.select.stop = [ ep(2), 0.5 ];
  handles.select.p = 0;
  guidata(hObject, handles);
  SelectedArea(hObject, 'add');
  UpdateEpochList(hObject);
end<|MERGE_RESOLUTION|>--- conflicted
+++ resolved
@@ -4,7 +4,6 @@
 % ● Format
 %   [sts, out]  = pspm_data_editor(indata, options)
 % ● Arguments
-<<<<<<< HEAD
 %   *      indata:  a file name. 
 %   ┌─────options 
 %   ├.output_file:  When this is specified, marked epochs will be saved
@@ -17,20 +16,6 @@
 %   │               of epoch on- and offsets (n: number of epochs). It is 
 %   │               also possible to specificy this file from within the
 %   │               interactive data editor.
-=======
-%   *      indata:  Can be multiple kinds of data types. In order to use
-%                   pspm_data_editor() to edit acquisition data, the actual
-%                   data vector has to be passed via the varargin
-%                   argmument. The data should be 1xn or nx1 double vector.
-%   ┌─────options
-%   ├.output_file:  Use output_file to specify a file the changed data
-%   │               is saved to when clicking 'save' or 'apply'. Only
-%   │               works in 'file' mode.
-%   ├─.epoch_file:  Use epoch_file to specify a .mat file to import epoch data
-%   │               .mat file must be a struct with an 'epoch' field
-%   │               and a e x 2 matrix of epoch on- and offsets
-%   │               (n: number of epochs)
->>>>>>> 9cfe7980
 %   └──.overwrite:  [logical] (0 or 1)
 %                   Define whether to overwrite existing output file or not.
 %                   Default: 0.
