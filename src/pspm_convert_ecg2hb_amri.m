--- conflicted
+++ resolved
@@ -70,18 +70,10 @@
 %                     does not replace the raw data channel, but a previously
 %                     stored heartbeat channel.
 %                     (Default: 'replace')
-<<<<<<< HEAD
 % ● Outputs
 %                sts: status marker showing whether the function works normally.
-%        out_channel: Channel ID of the preprocessed output. Output will
-%                     be written to a 'heartbeat' channel to the given PsPM
-%                     file. .data field contains the timestamps of heartbeats
-%                     in seconds.
-% 
-=======
-% ● Output
 %      channel_index: index of channel containing the processed data
->>>>>>> 89903745
+%
 % ● References
 %   [1] Liu, Zhongming, et al. "Statistical feature extraction for artifact
 %       removal from concurrent fMRI-EEG recordings." Neuroimage 59.3 (2012):
