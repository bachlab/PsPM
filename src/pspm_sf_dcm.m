--- conflicted
+++ resolved
@@ -175,7 +175,6 @@
 end
 miss_epoch = [ymissing_start(:),ymissing_end(:)];
 flag_missing_too_long = 0;
-<<<<<<< HEAD
 if any(diff(miss_epoch, 1, 2)/sr > 0)
   if any(diff(miss_epoch, 1, 2)/sr > options.missingthresh)
     warning_message = ['Imported data includes too long miss epoches (over ',...
@@ -186,11 +185,6 @@
       num2str(options.missingthresh), 's), but the trial has been allowed. ',...
       'Please adjust options.missingthresh to skip if you wish.'];
   end
-=======
-if any(diff(miss_epoch, 1, 2)/model.sr > options.missingthresh)
-  warning_message = ['Imported data includes too long miss epoches (over ',...
-    num2str(options.missingthresh), 's), thus estimation has been skipped.'];
->>>>>>> 8a8a77a7
   warning('ID:missing_data', warning_message);
 end
 options.isYout = ymissing(:)';
