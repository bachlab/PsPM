function varargout = pspm_sf_dcm(model, options)
% ● Description
%   pspm_sf_dcm does dynamic causal modelling for SF of the skin conductance
%   uses f_SF and g_Id
%   the input data is assumed to be in mcS, and sampling rate in Hz
% ● Format
%   function out = pspm_sf_dcm(model, options)
% ● Arguments
%   ┌──────model
%   │ ▶︎ Mandatory
%   ├───────.scr:  skin conductance epoch (maximum size depends on computing
%   │              power, a sensible size is 60 s at 10 Hz)
%   ├────────.sr:  sampling rate in Hz
%   │ ▶︎ Optional
%   └.missing_data: the datafile of missing epochs
%   ┌────options:  options structure
%   ├─.threshold:  threshold for SN detection (default 0.1 mcS)
%   ├─────.theta:  a (1 x 5) vector of theta values for f_SF
%   │              (default: read from pspm_sf_theta)
%   ├─────.fresp:  frequency of responses to model (default 0.5 Hz)
%   ├───.dispwin:  display progress window (default 1)
%   ├.dispsmallwin:
%   │              display intermediate windows (default 0);
%   └─.missingthresh:
%               threshold value for controlling missing epochs (default 2s).
% ● Output
%   ┌────────out:  output
%   ├─────────.n:  number of responses above threshold
%   ├─────────.f:  frequency of responses above threshold in Hz
%   ├────────.ma:  mean amplitude of responses above threshold
%   ├─────────.t:  timing of (all) responses
%   ├─────────.a:  amplitude of (all) responses
%   ├─────.theta:  parameters used for f_SF
%   ├─.threshold:  threshold
%   ├────────.if:  initial frequency for f_SF
%   ├──────.yhat:  fitted time series
%   └─────.model:  information about the DCM inversion
% ● References
%   Bach DR, Daunizeau J, Kuelzow N, Friston KJ, & Dolan RJ (2011). Dynamic
%   causal modelling of spontaneous fluctuations in skin conductance.
%   Psychophysiology, 48, 252-57.
% ● History
%   Introduced In PsPM 3.0
%   Written in 2008-2015 by Dominik R Bach (Wellcome Trust Centre for Neuroimaging)

%% 1 Initialise
global settings
if isempty(settings)
  pspm_init;
end
sts = -1;
tstart = tic;
%% 2 Check input arguments
% 2.1 set model ---
try model.scr; catch, warning('Input data is not defined.'); return; end
try model.sr; catch, warning('Sample rate is not defined.'); return; end
% 2.2 Validate parameters ---
if ~isnumeric(model.sr) || numel(model.sr) > 1
  errmsg = sprintf('No valid sample rate given.');
elseif (model.sr < 1) || (model.sr > 1e5)
  errmsg = sprintf('Sample rate out of range.');
elseif exist('osr', 'var') && osr ~= model.sr
  errmsg = sprintf('Sample rate of theta file is different from sample rate of data.');
elseif nargin < 1 || ~isnumeric(model.scr)
  errmsg = 'No data.';
elseif ~any(size(model.scr) == 1)
  errmsg = 'Input SCR is not a vector';
else
  model.scr = model.scr(:);
end
if exist('errmsg', 'var') == 1
  warning(errmsg);
  out = [];
  return;
end
%% 3 Sorting options
options = pspm_options(options, 'sf_dcm');
if options.invalid
  return
end
options.DisplayWin = options.dispwin;
options.GnFigs = options.dispsmallwin;
fresp = options.fresp;
threshold = options.threshold;
try
  theta = options.theta;
catch
  [theta, ~] = pspm_sf_theta;
end
%% 4 Invert model
phi   = [0 0];
% 4.1 DAVB settings
g_fname = 'g_Id';
f_fname = 'f_SF';
dim.n_phi   =  numel(phi);
dim.n       =  3;
priors.SigmaX0 = [1e-8 0 0; 0 1e2 0; 0 0 1e2];
priors.a_sigma = 1e5;
priors.b_sigma = 1e1;
priors.a_alpha = Inf;
priors.b_alpha = 0;
% 4.2 initialise priors in correct dimensions
priors.iQy = cell(numel(model.scr), 1);
priors.iQx = cell(numel(model.scr), 1);
for k = 1:numel(model.scr)  % default priors on noise covariance
  priors.iQy{k} = 1;
  priors.iQx{k} = eye(dim.n);
end
options.inG.ind = 1;
options.inF.dt = 1/model.sr;
% 4.3 prepare data
y = model.scr;
y = y - min(y);
% 4.4 determine initial conditions
y_non_nan = y(~isnan(y));
x0 = y_non_nan(1:3);
X0(1, 1)   = mean(x0);
X0(2, 1)   = mean(diff(x0));
X0(3, 1)   = diff(diff(x0));
priors.muX0 = X0;
nresp = floor(fresp * numel(y)/model.sr) + 1;
u = [];
u(1, :) = (1:numel(y))/model.sr;
u(2, :) = nresp;
priors.muTheta = transpose(theta(1:3));
priors.muTheta(4:2:(2 * nresp + 3)) = 1/fresp * (0:(nresp-1));
priors.muTheta(5:2:(2 * nresp + 4)) = -10;
dim.n_theta = numel(priors.muTheta);    % nb of evolution parameters
priors.SigmaTheta = zeros(dim.n_theta);
for k = (4:2:(2 * nresp + 3)), priors.SigmaTheta(k, k) = 1e-2;end
for k = (5:2:(2 * nresp + 4)), priors.SigmaTheta(k, k) = 1e2; end
priors.muPhi = transpose(phi);
priors.SigmaPhi = zeros(dim.n_phi);
priors.SigmaX0 = 1e-8*eye(dim.n);
options.priors = priors;
% 4.5 estimate parameters
c = clock;
fprintf(['\n\nEstimating model parameters for f_SF ... \t%02.0f:%02.0f:%02.0f', ...
  '\n=========================================================\n'], c(4:6));
<<<<<<< HEAD
if isfield(options, 'missing')
  ymissing = options.missing;
  if isfile(ymissing)
    [~, ~, fExt] = fileparts(ymissing);
    switch lower(fExt)
      case '.mat'
        % A MAT file
        ymissing = load(ymissing);
        ymissing = ymissing.epochs;
      otherwise  % Under all circumstances SWITCH gets an OTHERWISE!
        warning('ID:invalid_input', 'Missing epochs should be a matlab file if loading from external.');
    end
  else
    if ~isnumeric(ymissing)
      warning('ID:invalid_input', 'Missing epochs should be numeric if as a variable.');
    end
  end
  if any(size(ymissing)~=size(y))
    ymiss = ymissing;
    ymissing = zeros(size(y));
    ymissing(ymiss(:,1)+1:ymiss(:,2)+1) = 1;
  end
=======
if isfield(model, 'missing_data')
  ymissing = model.missing_data;
>>>>>>> 9b5cb857
else
  ymissing = isnan(y);
end
ymissing_start = find(diff(ymissing)==1);
ymissing_end = find(diff(ymissing)==-1);
if length(ymissing_start) > length(ymissing_end)
  ymissing_end = [ymissing_end, length(ymissing_end)];
elseif length(ymissing_start) < length(ymissing_end)
  ymissing_start = [1, ymissing_start];
end
miss_epoch = [ymissing_start(:),ymissing_end(:)];
flag_missing_too_long = 0;
if any(diff(miss_epoch, 1, 2)/model.sr > 0)
  if any(diff(miss_epoch, 1, 2)/model.sr > options.missingthresh)
    warning_message = ['Imported data includes too long miss epoches (over ',...
      num2str(options.missingthresh), 's), thus estimation has been skipped.'];
    flag_missing_too_long = 1;
  else
    warning_message = ['Imported data includes miss epoches (over ',...
      num2str(options.missingthresh), 's), but the trial has been allowed. ',...
      'Please adjust options.missingthresh to skip if you wish.'];
  end
  warning('ID:missing_data', warning_message);
end
options.isYout = ymissing(:)';
%% 5 Extract parameters
if ~flag_missing_too_long
  [~,y_interpolated] = pspm_interpolate(y,struct());
  [posterior, output] = VBA_NLStateSpaceModel(y_interpolated(:)',u,f_fname,g_fname,dim,options);
  for i = 1:length(output)
    output(i).options = rmfield(output(i).options, 'hf');
  end
  t = posterior.muTheta(4:2:end);
  a = exp(posterior.muTheta(5:2:end) - theta(5));   % rescale
  ex = find(t < -2 | t > (numel(model.scr)/model.sr - 1)); % find SA responses the SCR peak of which is outside episode
  t(ex) = [];
  a(ex) = [];
end
%% 6 Outputs
if ~flag_missing_too_long
  out.t               = t - theta(4);   % subtract conduction delay
  out.a               = a;
  out.n               = numel(find(a > threshold));
  out.f               = out.n/(numel(model.scr)/model.sr);
  out.ma              = mean(a(a > threshold));
  out.theta           = theta;
  out.if              = fresp;
  out.threshold       = threshold;
  out.yhat            = posterior.muX(1, :);
  out.model.posterior = posterior;
  out.model.output    = output;
  out.model.u         = u;
  out.model.y         = y(:)';
  out.time            = toc(tstart);
else
  out.t               = NaN;
  out.a               = NaN;
  out.n               = NaN;
  out.f               = NaN;
  out.ma              = NaN;
  out.theta           = NaN;
  out.if              = NaN;
  out.threshold       = NaN;
  out.yhat            = NaN;
  out.model.posterior = NaN;
  out.model.output    = NaN;
  out.model.u         = NaN;
  out.model.y         = NaN;
  out.time            = NaN;
  out.warning         = warning_message;
end
sts = 1;
switch nargout
  case 1
    varargout{1} = out;
  case 2
    varargout{1} = sts;
    varargout{2} = out;
end
return<|MERGE_RESOLUTION|>--- conflicted
+++ resolved
@@ -137,9 +137,8 @@
 c = clock;
 fprintf(['\n\nEstimating model parameters for f_SF ... \t%02.0f:%02.0f:%02.0f', ...
   '\n=========================================================\n'], c(4:6));
-<<<<<<< HEAD
-if isfield(options, 'missing')
-  ymissing = options.missing;
+if isfield(model, 'missing_data')
+  ymissing = model.missing_data;
   if isfile(ymissing)
     [~, ~, fExt] = fileparts(ymissing);
     switch lower(fExt)
@@ -160,10 +159,6 @@
     ymissing = zeros(size(y));
     ymissing(ymiss(:,1)+1:ymiss(:,2)+1) = 1;
   end
-=======
-if isfield(model, 'missing_data')
-  ymissing = model.missing_data;
->>>>>>> 9b5cb857
 else
   ymissing = isnan(y);
 end
