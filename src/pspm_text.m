--- conflicted
+++ resolved
@@ -3,21 +3,11 @@
 %   pspm_text handles the text for GUI display.
 % ● History
 %   Introduced in PsPM 6.0
-<<<<<<< HEAD
-
 %   Written in 2022 by Teddy
-=======
-%   Written in 2022 by Teddy
-
->>>>>>> 6d01f980
 helptext_import_acq = ['Biopac Acknowledge (.acq) files can be imported with this feature. ',...
                       'Acq files that are of a version equal to or lower than 3.9.0 can be ',...
                       'imported with the classic method, whilst any version gets supported with the Python method.', ...
                       'Please make sure python and the python package "bioread" (recommended version 3.0.1) have been installed if python is the preferred method.'];
-<<<<<<< HEAD
-=======
-helptext_import_acqmat = '';
->>>>>>> 6d01f980
 helptext_import_bioread = 'Loads mat files which have been converted using the bioread tool acq2mat. Bioread can be installed using pip (installed by python) or can be downloaded and installed manually from here https://github.com/njvack/bioread. It requires python and the python libraries numpy and scipy.';
 helptext_import_csv = 'Read using comma as a delimiter.';
 helptext_import_dsv = 'Reads a file using a custom delimiter, for example a delimiter or a comma (,) would read the same as a csv';
