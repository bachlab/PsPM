function dcm = pspm_dcm(model, options)
% ● Description
% 	pspm_dcm sets up a DCM for skin conductance, prepares and normalises the
% 	data, passes it over to the model inversion routine, and saves both the
% 	forward model and its inversion.
% 	Both flexible-latency (within a response window) and fixed-latency
% 	(evoked after a specified event) responses can be modelled.
% 	For fixed responses, delay and dispersion are assumed to be constant
% 	(either pre-determined or estimated from the data), while for flexible
% 	responses, both are estimated for each individual trial.
% 	Flexible responses can for example be anticipatory, decision-related,
% 	or evoked with unknown onset.
% ● Format
%		dcm = pspm_dcm(model, options)
% ● Arguments
%		┌──────model:
%		│ ▶︎ Mandatory
% 	├─.modelfile:	[string/cell array]
%		│             The name of the model output file.
%		├──.datafile:	[string/cell array]
%		│             A file name (single session) OR a cell array of file names.
%		├────.timing:	A file name/cell array of events (single session) OR a cell
%		│             array of file names/cell arrays.
%		│             When specifying file names, each file must be a *.mat file
%		│             that contain a cell variable called 'events'.
%		│             Each cell should contain either one column (fixed response)
%		│             or two columns (flexible response).
%		│             All matrices in the array need to have the same number of 
%		│             rows, i.e. the event structure must be the same for every 
%		│             trial. If this is not the case, include "dummy" events with
%		│             negative onsets.
%		│ ▶︎ Optional
% 	├───.missing:	Allows to specify missing (e. g. artefact) epochs in the
%		│             data file. See pspm_get_timing for epoch definition; specify
%		│             a cell array for multiple input files. This must always be 
%		│            	specified in SECONDS.
%		│             Default: no missing values
% 	├─.lasttrialcutoff
%		│             If there fewer data after the end of then last trial in a
%		│             session than this cutoff value (in s), then estimated
%		│             parameters from this trial will be assumed inestimable
%		│             and set to NaN after the
%		│             inversion. This value can be set as inf to always retain
%		│             parameters from the last trial.
%		│             Default: 7 s
% 	├─.substhresh:Minimum duration (in seconds) of NaN periods to cause
%		│             splitting up into subsessions which get evaluated
%		│             independently (excluding NaN values).
%		│             Default: 2.
% 	├────.filter:	Filter settings.
%		│             Modality specific default.
% 	├───.channel:	Channel number.
%		│             Default: first SCR channel
% 	├──────.norm:	Normalise data.
%		│             i.e. Data are normalised during inversion but results
%		│             transformed back into raw data units.
%		│             Default: 0.
% 	└─.constrained:
%	              	Constrained model for flexible responses which have fixed
%               	dispersion (0.3 s SD) but flexible latency.
%		┌────options:
%		│ ▶︎ Response function
% 	├─.crfupdate: Update CRF priors to observed SCRF, or use pre-estimated
%		│             priors (default)
% 	├─────.indrf:	Estimate the response function from the data.
%		│             Default: 0.
% 	├─────.getrf:	Only estimate RF, do not do trial-wise DCM
% 	├────────.rf:	Call an external file to provide response function
%		│             (for use when this is previously estimated by pspm_get_rf)
%		│ ▶︎ Inversion
% 	├─────.depth:	No of trials to invert at the same time.
%		│             Default: 2.
% 	├─────.sfpre:	sf-free window before first event.
%		│             Default: 2s.
% 	├────.sfpost:	sf-free window after last event.
%		│             Default: 5s.
% 	├────.sffreq:	maximum frequency of SF in ITIs.
%		│             Default: 0.5/s.
% 	├────.sclpre:	scl-change-free window before first event.
%		│             Default: 2s.
% 	├───.sclpost: scl-change-free window after last event.
%		│             Default: 5s.
% 	├.aSCR_sigma_offset:
%		│             Minimum dispersion (standard deviation) for flexible 
%		│             responses.
%		│             Default: 0.1s.
%		│ Display
% 	├─.dispwin    Display progress window.
%		│             Default: 1.
% 	├─.dispsmallwin
%		│             display intermediate windows.
%		│             Default: 0.
%		│ ▶︎ Output
% 	├────.nosave: Don't save dcm structure (e.g. used by pspm_get_rf)
% 	├─.overwrite: whether to overwrite
%		│             Default: determined by pspm_overwrite.
%		│ ▶︎ Naming
% 	├──.trlnames: Cell array of names for individual trials,
%		│             is used for contrast manager only (e.g. condition 
%		│             descriptions)
% 	└.eventnames: Cell array of names for individual events,
%               	in the order they are specified in the model.timing array -
%               	to be used for display and export only
% ● Output
%							fn:	Name of the model file.
%					 	 dcm:	Model struct.
%
% 	Output units: all timeunits are in seconds; eSCR and aSCR amplitude are
% 	in SN units such that an eSCR SN pulse with 1 unit amplitude causes an
% 	eSCR with 1 mcS amplitude
% ● Developer's Notes
% 	pspm_dcm can handle NaN values in data channels. Either by specifying
% 	missing epochs manually using model.missing, or by detecting NaN epochs
% 	in the data. Missing epochs shorter than model.substhresh will be ignored
% 	in the inversion; otherwise the data will be split into subsessions that
% 	are inverted independently. The results will be unchanged, and events
% 	within missing epochs will simply be set to NaN.  NaN periods shorter than
% 	model.substhresh are interpolated for averages and principal response
% 	components.
% 	pspm_dcm calculates the inter-trial intervals as the duration between the
% 	end of a trial and the start of the next one.
% 	ITI value for the last trial in a session is calculated as the duration
% 	between the end of the last trial and the end of the whole session.
% 	Since this value may differ significantly from the regular ITI duration
% 	values, it is not used when computing the minimum ITI duration of a session.
%
<<<<<<< HEAD
% ● FORMAT
%	dcm = pspm_dcm(model, options)
%
% ● ARGUMENTS
%	model
%	┃ Required fields
% ┣━.modelfile  A file name for the model output.
%	┣━.datafile   A file name (single session) OR a cell array of file names.
%	┣━.timing     A file name/cell array of events (single session) OR a cell
%	┃             array of file names/cell arrays.
%	┃             When specifying file names, each file must be a *.mat file
%	┃             that contain a cell variable called 'events'.
%	┃             Each cell should contain either one column (fixed response)
%	┃             or two columns (flexible response).
%	┃             All matrices in the array need to have the same number of rows,
%	┃             i.e. the event structure must be the same for every trial.
%	┃             If this is not the case, include "dummy" events with
%	┃             negative onsets.
%	┃ Optional fields
% ┣━.missing    Allows to specify missing (e. g. artefact) epochs in the
%	┃             data file.
%	┃             See pspm_get_timing for epoch definition; specify a cell
%	┃             array for multiple input files.
%	┃             This must always be specified in SECONDS.
%	┃             Default: no missing values
% ┣━.lasttrialcutoff
%	┃             If there fewer data after the end of then last trial in a
%	┃             session than this cutoff value (in s), then estimated
%	┃             parameters from this trial will be assumed inestimable
%	┃             and set to NaN after the
%	┃             inversion. This value can be set as inf to always retain
%	┃             parameters from the last trial.
%	┃             Default: 7 s
% ┣━.substhresh
%	┃             Minimum duration (in seconds) of NaN periods to cause
%	┃             splitting up into subsessions which get evaluated
%	┃             independently (excluding NaN values).
%	┃             Default: 2.
% ┣━.filter			Filter settings.
%	┃             Modality specific default.
% ┣━.chan:		  Channel number.
%	┃             Default: first SCR channel
% ┣━.norm:			Normalise data.
%	┃             i.e. Data are normalised during inversion but results
%	┃             transformed back into raw data units.
%	┃             Default: 0.
% ┗━.constrained
%	              Constrained model for flexible responses which have fixed
%               dispersion (0.3 s SD) but flexible latency.
% options
%	┃ Response function options
% ┣━.crfupdate  Update CRF priors to observed SCRF, or use pre-estimated
%	┃             priors (default)
% ┣━.indrf      Estimate the response function from the data.
%	┃             Default: 0.
% ┣━.getrf      Only estimate RF, do not do trial-wise DCM
% ┣━.rf         Call an external file to provide response function
%	┃             (for use when this is previously estimated by pspm_get_rf)
%	┃ Inversion options
% ┣━.depth      No of trials to invert at the same time.
%	┃             Default: 2.
% ┣━.sfpre      sf-free window before first event.
%	┃             Default: 2s.
% ┣━.sfpost     sf-free window after last event.
%	┃             Default: 5s.
% ┣━.sffreq:		maximum frequency of SF in ITIs.
%	┃             Default: 0.5/s.
% ┣━.sclpre     scl-change-free window before first event.
%	┃             Default: 2s.
% ┣━.sclpost    scl-change-free window after last event.
%	┃             Default: 5s.
% ┣━.aSCR_sigma_offset
%	┃             Minimum dispersion (standard deviation) for flexible responses.
%	┃             Default: 0.1s.
%	┃ Display options
% ┣━.dispwin    Display progress window.
%	┃             Default: 1.
% ┣━.dispsmallwin
%	┃             display intermediate windows.
%	┃             Default: 0.
%	┃ Output options
% ┣━.nosave		  Don't save dcm structure (e.g. used by pspm_get_rf)
% ┣━.overwrite	whether to overwrite
%	┃             Default: determined by pspm_overwrite.
%	┃ Naming options
% ┣━.trlnames   Cell array of names for individual trials,
%	┃             is used for contrast manager only (e.g. condition descriptions)
% ┗━.eventnames
%               Cell array of names for individual events,
%               in the order they are specified in the model.timing array -
%               to be used for display and export only
% ● OUTPUT
%	fn            Name of the model file.
%	dcm           Model struct.
%
% Output units: all timeunits are in seconds; eSCR and aSCR amplitude are
% in SN units such that an eSCR SN pulse with 1 unit amplitude causes an
% eSCR with 1 mcS amplitude
%
% pspm_dcm can handle NaN values in data channels. Either by specifying
% missing epochs manually using model.missing, or by detecting NaN epochs
% in the data. Missing epochs shorter than model.substhresh will be ignored
% in the inversion; otherwise the data will be split into subsessions that
% are inverted independently. The results will be unchanged, and events
% within missing epochs will simply be set to NaN.  NaN periods shorter than
% model.substhresh are interpolated for averages and principal response
% components.
%
% pspm_dcm calculates the inter-trial intervals as the duration between the
% end of a trial and the start of the next one.
% ITI value for the last trial in a session is calculated as the duration
% between the end of the last trial and the end of the whole session.
% Since this value may differ significantly from the regular ITI duration
% values, it is not used when computing the minimum ITI duration of a session.
%
% Minimum of session specific min ITI values is used
=======
% 	Minimum of session specific min ITI values is used
>>>>>>> a4c5db6e
%   1. when computing mean SCR signal
%   2. when computing the PCA from all the trials in all the sessions.
%
% 	In case of case (2), after each trial, all the samples in
% 	the period with duration equal to the just mentioned overall min ITI
% 	value is used as a row of the input matrix. Since this minimum does not
% 	use the min ITI value of the last trial in each session, the sample
% 	period may be longer than the ITI value of the last trial. In such a case,
% 	pspm_dcm is not able to compute the PCA and emits a warning.
%
% 	The rationale behind this behaviour is that we observed that ITI value of
% 	the last trial in a session might be much smaller than the usual ITI
% 	values. For example, this can happen when a long missing data section
% 	starts very soon after the beginning of a trial. If this very small ITI
% 	value is used to define the sample periods after each trial, nearly all
% 	the trials use much less than available amount of samples in both case
% 	(1) and (2). Instead, we aim to use as much data as possible in (1), and
% 	perform (2) only if this edge case is not present.
% ● References
% 	1.Bach DR, Daunizeau J, Friston KJ, Dolan RJ (2010).
%     Dynamic causal modelling of anticipatory skin conductance changes.
%     Biological Psychology, 85(1), 163-70
% 	2.Staib, M., Castegnetti, G., & Bach, D. R. (2015).
%     Optimising a model-based approach to inferring fear learning from
%     skin conductance responses.
%     Journal of Neuroscience Methods, 255, 131-138.
% ● Copyright
%   Introduced in PsPM 5.1.0
%   Written in 2010-2021 by Dominik R Bach (Wellcome Centre for Human Neuroimaging, UCL)

%% 1 Initialise
global settings
if isempty(settings)
  pspm_init;
end
sts = -1;

dcm = [];
% cell array which saves all the warnings which are not followed
% by a `return` function
warnings = {};

%% 2 Check input arguments & set defaults
% 2.1 check input
if nargin < 1
  warning('ID:invalid_input', 'No data to work on.');
  return
elseif nargin < 2
  options = struct([]);
end
if ~isfield(model, 'datafile')
  warning('ID:invalid_input', 'No input data file specified.'); return;
elseif ~isfield(model, 'modelfile')
  warning('ID:invalid_input', 'No output model file specified.'); return;
elseif ~isfield(model, 'timing')
  warning('ID:invalid_input', 'No event onsets specified.'); return;
end

% 2.2 check faulty input
if ~iscell(model.datafile) && ~ischar(model.datafile)
  warning('ID:invalid_input', 'Input data must be a cell or string.'); return;
elseif ~ischar(model.modelfile)
  warning('ID:invalid_input', 'Output model must be a string.'); return;
elseif ~ischar(model.timing) && ~iscell(model.timing)
  warning('ID:invalid_input', 'Event definition must be a string or cell array.'); return;
end

% 2.3 get further input or set defaults --
% check data channel --
if ~isfield(model, 'chan')
  model.chan = 'scr'; % this returns the first SCR channel
elseif ~isnumeric(model.chan) && ~strcmp(model.chan,'scr')
  warning('ID:invalid_input', 'Channel number must be numeric.'); return;
end

% 2.4 check normalisation --
if ~isfield(model, 'norm')
  model.norm = 0;
elseif ~any(ismember(model.norm, [0, 1]))
  warning('ID:invalid_input', 'Normalisation must be specified as 0 or 1.'); return;
end

% 2.5 check constrained model --
if ~isfield(model, 'constrained')
  model.constrained = 0;
elseif ~any(ismember(model.constrained, [0, 1]))
  warning('ID:invalid_input', 'Constrained model must be specified as 0 or 1.'); return;
end

% 2.6 check substhresh --
if ~isfield(model, 'substhresh')
  model.substhresh = 2;
elseif ~isnumeric(model.substhresh)
  warning('ID:invalid_input', 'Subsession threshold must be numeric.');
  return;
end

% 2.7 check filter --
if ~isfield(model, 'filter')
  model.filter = settings.dcm{1}.filter;
elseif ~isfield(model.filter, 'down') || ~isnumeric(model.filter.down)
  warning('ID:invalid_input', 'Filter structure needs a numeric ''down'' field.'); return;
end

if ~isstruct(options)
  warning('ID:invalid_input', '''options'' must be a struct.');
  return;
end

% 2.8 set and check options ---
try options.indrf;              catch, options(1).indrf = 0;            end
try options.getrf;              catch, options.getrf = 0;               end
try options.rf;                 catch, options.rf = 0;                  end
try options.nosave;             catch, options.nosave = 0;              end
try options.depth;              catch, options.depth = 2;               end
try options.sfpost;             catch, options.sfpost = 5;              end
try options.aSCR_sigma_offset;  catch, options.aSCR_sigma_offset = 0.1; end
try options.sclpost;            catch, options.sclpost = 5;             end
try options.sclpre;             catch, options.sclpre = 2;              end
try options.sfpre;              catch, options.sfpre = 2;               end
try options.sffreq;             catch, options.sffreq = 0.5;            end
try options.method;             catch, options.method = 'dcm';          end
try options.dispwin;            catch, options.dispwin = 1;             end
try options.dispsmallwin;       catch, options.dispsmallwin = 0;        end
try options.crfupdate;          catch, options.crfupdate = 0;           end
try options.eventnames;         catch, options.eventnames = {};         end
try options.trlnames;           catch, options.trlnames = {};           end
try model.lasttrialcutoff;      catch, model.lasttrialcutoff = 7;       end

% 2.9 check option fields --
% numeric fields
num_fields = {'depth', 'sfpre', 'sfpost', 'sffreq', 'sclpre', ...
  'sclpost', 'aSCR_sigma_offset'};
% logical fields
bool_fields = {'crfupdate', 'indrf', 'getrf', 'dispwin', ...
  'dispsmallwin', 'nosave'};
% cell fields
cell_fields = {'trlnames', 'eventnames'};
check_sts = sum([pspm_dcm_check_options('numeric', options, num_fields), ...
  pspm_dcm_check_options('logical', options, bool_fields), ...
  pspm_dcm_check_options('cell', options, cell_fields)]);
%
if check_sts < 3
  warning('ID:invalid_input', ['An error occurred while validating the ', ...
    'input options. See earlier warnings for more information.']);
  return;
end
% check input of special rf field
if isempty(options.rf) || ...
    ((isnumeric(options.rf) && options.rf ~= 0) && (~ischar(options.rf)))
  warning('ID:invalid_input', 'Field ''rf'' is neither a string nor 0.');
  return;
end
% check mutual exclusivity
if options.indrf && options.rf
  warning('ID:invalid_input', 'RF can be provided or estimated, not both.');
  return
end

% 2.10 check files
% stop the script if files are not allowed to overwrite
if ~pspm_overwrite(model.modelfile, options)
  warning('ID:invalid_input', 'Results are not allowed to overwrite.');
  return
end

if ischar(model.datafile)
  model.datafile = {model.datafile};
  model.timing   = {model.timing};
end

nFile = numel(model.datafile);
if ~isfield(model, 'missing')
  model.missing = cell(nFile, 1);
elseif ischar(model.missing) || isnumeric(model.missing)
  model.missing = {model.missing};
elseif ~iscell(model.missing)
  warning('ID:invalid_input',...
    'Missing values must be a filename, matrix, or cell array of these.');
  return
end
if nFile ~= numel(model.timing)
  warning('ID:number_of_elements_dont_match',...
    'Session numbers of data files and event definitions do not match.');
  return
end
if nFile ~= numel(model.missing)
  warning('ID:number_of_elements_dont_match',...
    'Same number of data files and missing value definitions is needed.');
  return
end

%% 3 Check, get and prepare data

% split into subsessions
% colnames: iSn start stop enabled (if contains events)
subsessions = [];
data = cell(numel(model.datafile), 1);
missing = cell(nFile, 1);
for iSn = 1:numel(model.datafile)
  % check & load data
  [sts, ~, data{iSn}] = pspm_load_data(model.datafile{iSn}, model.chan);
  if sts == -1 || isempty(data{iSn})
    warning('ID:invalid_input', 'No SCR data contained in file %s', ...
      model.datafile{iSn});
    return;
  end

  % load and check existing missing data (if defined)
  if ~isempty(model.missing{iSn})
    [~, missing{iSn}] = pspm_get_timing('epochs', ...
      model.missing{iSn}, 'seconds');
    % sort missing epochs
    if size(missing{iSn}, 1) > 0
      [~, sortindx] = sort(missing{iSn}(:, 1));
      missing{iSn} = missing{iSn}(sortindx,:);
      % check for overlap and merge
      for k = 2:size(missing{iSn}, 1)
        if missing{iSn}(k, 1) <= missing{iSn}(k - 1, 2)
          missing{iSn}(k, 1) =  missing{iSn}(k - 1, 1);
          missing{iSn}(k - 1, :) = [];
        end
      end
    end
  else
    missing{iSn} = [];
  end
  model.filter.sr = data{iSn}{1}.header.sr;

  % try to find missing epochs according to subsession threshold
  n_data = size(data{iSn}{1}.data,1);
  if isempty(missing{iSn})
    nan_epochs = isnan(data{iSn}{1}.data);

    d_nan_ep = transpose(diff(nan_epochs));
    nan_ep_start = find(d_nan_ep == 1);
    nan_ep_stop = find(d_nan_ep == -1);

    if numel(nan_ep_start) > 0 || numel(nan_ep_stop) > 0
      % check for blunt ends and fix
      if isempty(nan_ep_start)
        nan_ep_start = 1;
      elseif isempty(nan_ep_stop)
        nan_ep_stop = numel(d_nan_ep);
      end

      if nan_ep_start(1) > nan_ep_stop(1)
        nan_ep_start = [1, nan_ep_start];
      end
      if nan_ep_start(end) > nan_ep_stop(end)
        nan_ep_stop(end + 1) = numel(d_nan_ep);
      end
    end

    % put missing epochs together
    miss_epochs = [nan_ep_start(:), nan_ep_stop(:)];

    % classify if epoch should be considered
    % true for duration > substhresh and for missing epochs
    ignore_epochs = diff(miss_epochs, 1, 2)/data{iSn}{1}.header.sr > ...
      model.substhresh;

  else
    % use missing epochs as specified by file
    miss_epochs = pspm_time2index(missing{iSn},data{iSn}{1}.header.sr);
    ignore_epochs = diff(missing{iSn}, 1, 2) > model.substhresh;

    % and set data to NaN to enable later detection of "short" missing
    % epochs
    for k = 1:size(miss_epochs, 1)
      flanks = round(miss_epochs(k,:));
      data{iSn}{1}.data(flanks(1):flanks(2)) = NaN;
    end
  end

  if any(ignore_epochs)
    i_e = find(ignore_epochs);

    % invert missings to sessions without nans
    se_start = [1; miss_epochs(i_e(1:end), 2) + 1];
    se_stop = [miss_epochs(i_e(1:end), 1)-1; n_data];

    % throw away first session if stop is
    % earlier than start (can happen because stop - 1)
    % is used
    if se_stop(1) <= se_start(1)
      se_start = se_start(2:end);
      se_stop = se_stop(2:end);
    end

    % throw away last session if start (+1) overlaps
    % n_data
    if se_start(end) >= n_data
      se_start = se_start(1:end-1);
      se_stop = se_stop(1:end-1);
    end

    % subsessions header --
    % =====================
    % 1 session_id
    % 2 start_time (s)
    % 3 stop_time (s)
    % 4 missing (1) or data segment (0)

    n_sbs = numel(se_start);
    % enabled subsessions
    subsessions(end+(1:n_sbs), 1:4) = [ones(n_sbs,1)*iSn, ...
      [se_start, se_stop]/data{iSn}{1}.header.sr, ...
      zeros(n_sbs,1)];

    % missing epochs
    n_miss = sum(ignore_epochs);
    subsessions(end+(1:n_miss), 1:4) = [ones(n_miss,1)*iSn, ...
      miss_epochs(i_e,:)/data{iSn}{1}.header.sr, ...
      ones(n_miss,1)];
  else
    subsessions(end+1,1:4) = [iSn, ...
      [1, numel(data{iSn}{1}.data)]/data{iSn}{1}.header.sr, 0];


  end
end

% sort subsessions by start
subsessions = sortrows(subsessions);

% find missing values, interpolate and normalise ---
valid_subsessions = find(subsessions(:,4) == 0);
foo = {};
for vs = 1:numel(valid_subsessions)
  isbSn = valid_subsessions(vs);
  sbSn = subsessions(isbSn, :);
  flanks = pspm_time2index(sbSn(2:3), data{sbSn(1)}{1}.header.sr);
  sbSn_data = data{sbSn(1)}{1}.data(flanks(1):flanks(2));
  sbs_miss = isnan(sbSn_data);

  if any(sbs_miss)
    interpolateoptions = struct('extrapolate', 1);
    [~, sbSn_data] = pspm_interpolate(sbSn_data, interpolateoptions);
    
    clear interpolateoptions
  end
  [sts, sbs_data{isbSn, 1}, model.sr] = pspm_prepdata(sbSn_data, model.filter);
  % define missing epochs for inversion in final sampling rate
  sbs_missing{isbSn, 1} = downsample(sbs_miss, model.filter.sr/model.sr);
  if sts == -1, return; end
  foo{vs, 1} = (sbs_data{isbSn}(:) - mean(sbs_data{isbSn}));
end

foo = cell2mat(foo);
model.zfactor = std(foo(:));
for vs = 1:numel(valid_subsessions)
  isbSn = valid_subsessions(vs);
  sbs_data{isbSn} = (sbs_data{isbSn}(:) - min(sbs_data{isbSn}))/model.zfactor;
end
clear foo

%% 4 Check & get events and group into flexible and fixed responses
trials = {};
n_sbs = size(subsessions, 1);
sbs_newevents = cell(2,1);
sbs_trlstart = cell(1,n_sbs);
sbs_trlstop = cell(1,n_sbs);
sbs_iti= cell(1,n_sbs);
sbs_miniti = zeros(1,n_sbs);
lasttrial_log = zeros(1, n_sbs);
% 4.1 processing in each element
for iSn = 1:numel(model.timing)
  % 4.1.1 initialise and get timing information --
  sn_newevents{1}{iSn} = []; sn_newevents{2}{iSn} = [];
  [sts, events] = pspm_get_timing('events', model.timing{iSn});
  if sts ~=1, return; end
  cEvnt = [1 1];
  % table with trial_id sbsnid
  % split up into flexible and fixed events --
  for iEvnt = 1:numel(events)
    if size(events{iEvnt}, 2) == 2 % flex
      sn_newevents{1}{iSn}(:, cEvnt(1), 1:2) = events{iEvnt};
      % assign event names
      if iSn == 1 && isfield(options, 'eventnames') ...
          && numel(options.eventnames) == numel(events)
        flexevntnames{cEvnt(1)} = options.eventnames{iEvnt};
      elseif iSn == 1
        flexevntnames{cEvnt(1)} = ...
          sprintf('Flexible response # %1.0f',cEvnt(1));
      end
      % update counter
      cEvnt = cEvnt + [1 0];
    elseif size(events{iEvnt}, 2) == 1 % fix
      sn_newevents{2}{iSn}(:, cEvnt(2), 1) = events{iEvnt};
      % assign event names
      if iSn == 1 && isfield(options, 'eventnames') && ...
          numel(options.eventnames) == numel(events)
        fixevntnames{cEvnt(2)} = options.eventnames{iEvnt};
      elseif iSn == 1
        fixevntnames{cEvnt(2)} = ...
          sprintf('Fixed response # %1.0f',cEvnt(2));
      end
      % update counter
      cEvnt = cEvnt + [0 1];
    end
  end
  cEvnt = cEvnt - [1, 1];
  % check number of events across sessions --
  if iSn == 1
    nEvnt = cEvnt;
  else
    if any(cEvnt ~= nEvnt)
      warning(['Same number of events per trial required ', ...
        'across all sessions.']); return;
    end
  end

  % find trialstart, trialstop and shortest ITI --
  sn_allevents = [reshape(sn_newevents{1}{iSn}, ...
    [size(sn_newevents{1}{iSn}, 1), ...
    size(sn_newevents{1}{iSn}, 2) * size(sn_newevents{1}{iSn}, 3)]), ...
    sn_newevents{2}{iSn}];
  % exclude "dummy" events with negative onsets
  sn_allevents(sn_allevents < 0) = inf;
  % first event per trial
  sn_trlstart{iSn} = min(sn_allevents, [], 2);
  % exclude "dummy" events with negative onsets
  sn_allevents(isinf(sn_allevents)) = -inf;
  % last event of per trial
  sn_trlstop{iSn}  = max(sn_allevents, [], 2);

  % assign trials to subsessions
  trls = num2cell([sn_trlstart{iSn}, sn_trlstop{iSn}],2);
  subs = cellfun(@(x) find(x(1) > subsessions(:,2) & ...
    x(2) < (subsessions(:,3)) ...
    & subsessions(:, 1) == iSn), trls, 'UniformOutput', 0);

  emp_subs = cellfun(@isempty, subs);
  if any(emp_subs)
    subs(emp_subs) = {-1};
  end
  % find enabled and disabled trials
  trlinfo = cellfun(@(x) x ~= -1 && subsessions(x, 4) == 0, subs, ...
    'UniformOutput', 0);
  trials{iSn} = [cell2mat(trlinfo), cell2mat(subs)];
  % cycle through subsessions and copy events to corresponding subsession
  % --
  % find subsessions corresponding to the current session
  sn_sbs = find(subsessions(:, 1) == iSn);
  if any(trials{iSn})
    for isn_sbs=1:numel(sn_sbs)
      sbs_id = sn_sbs(isn_sbs);
      % trials which are enabled and have the 'current' subsession id
      sbs_trls = trials{iSn}(:, 1) == 1 & trials{iSn}(:,2) == sbs_id;
      if sum(sbs_trls)>0 % if any trials exist
        sbs_trlstart{sbs_id} = sn_trlstart{iSn}(sbs_trls) - ...
          subsessions(sbs_id,2);
        sbs_trlstop{sbs_id} = sn_trlstop{iSn}(sbs_trls) - ...
          subsessions(sbs_id,2);
        sbs_iti{sbs_id} = [sbs_trlstart{sbs_id}(2:end); ...
          numel(sbs_data{sbs_id, 1})/model.sr] - sbs_trlstop{sbs_id};
        if sum(sbs_trls)>1 % if more than one trial exists
          sbs_miniti(sbs_id) = min(sbs_iti{sbs_id}(1 : end - 1));
        else
          sbs_miniti(sbs_id) = NaN;
        end

        for ievType = 1:numel(sbs_newevents)
          if ~isempty(sn_newevents{ievType}{iSn})
            sbs_newevents{ievType}{sbs_id} = ...
              sn_newevents{ievType}{iSn}(sbs_trls,:,:) ...
              - subsessions(sbs_id,2);
          else
            sbs_newevents{ievType}{sbs_id} = [];
          end
        end

        if sbs_miniti(iSn) < 0
          warning(['Error in event definition. Either events are ', ...
            'outside the file, or trials overlap.']); return;
        end

        % invalidate last trial if interval to end of session is
        % shorter than minimum value
        if sbs_iti{sbs_id}(end) < model.lasttrialcutoff
          trlindx = find(sbs_trls);         % find last trial of this subsession
          trials{iSn}(trlindx(end), 1) = 0; % set index - will be applied after estimation
          lasttrial_log(sbs_id) = 1;
        end
      end
    end
  else
    warning('Could not find any enabled trial for file ''%s''', ...
      model.datafile{iSn});
    [warnings{end+1,2},warnings{end+1,1}] = lastwarn;
  end
end

if all(cellfun(@isempty, sbs_trlstart))
  warning('ID:invalid_input', ['In all files there is not a ', ...
    'single subsession to be processed.']);
  return;
end

% find subsessions with events and define them to be processed
proc_subsessions = ~cellfun(@isempty, sbs_trlstart);
proc_miniti = sbs_miniti(proc_subsessions);
% proc_miniti(isnan(proc_miniti)) = [];
% proc_miniti may contains NaN, but it is not recommended to remove these
% NaN now, because its length will be inconsistant with other variables in
% the following processing. NaNs are accepted by .* operations in MATLAB.
model.trlstart = sbs_trlstart(proc_subsessions);
model.trlstop = sbs_trlstop(proc_subsessions);
model.iti = sbs_iti(proc_subsessions);
model.events = {sbs_newevents{1}(proc_subsessions), sbs_newevents{2}(proc_subsessions)};
model.lasttrlfiltered = lasttrial_log; % recorded the sessions that have last trial filtered
model.scr = sbs_data(proc_subsessions);
options.missing = sbs_missing(proc_subsessions);

%% 5 Prepare data for CRF estimation and for amplitude priors
% 5.1 get average event sequence per trial
if nEvnt(1) > 0
  flexseq = cell2mat(model.events{1}') - repmat(cell2mat(model.trlstart'), ...
    [1, size(model.events{1}{1}, 2), 2]);
  flexseq(flexseq < 0) = NaN;
  flexevents = [];
  % this loop serves to avoid the function nanmean which is part of the
  % stats toolbox
  for k = 1:size(flexseq, 2)
    for m = 1:2
      foo = flexseq(:, k, m);
      flexevents(k, m) = mean(foo(~isnan(foo)));
    end
  end
else
  flexevents = [];
end
if nEvnt(2) > 0
  fixseq  = cell2mat(model.events{2}') - repmat(cell2mat(model.trlstart'),...
    1, size(model.events{2}{1}, 2));
  fixseq(fixseq < 0) = NaN;
  fixevents = [];
  for k = 1:size(fixseq, 2)
    foo = fixseq(:, k);
    fixevents(k) = mean(foo(~isnan(foo)));
  end
else
  fixevents = [];
end
startevent = min([flexevents(:); fixevents(:)]);
flexevents = flexevents - startevent;
fixevents  = fixevents  - startevent;
options.flexevents = flexevents;
options.fixevents  = fixevents;
clear flexseq fixseq flexevents fixevents startevent

% 5.2 check ITI
if (options.indrf || options.getrf) && min(proc_miniti) < 5
  warning(['Inter trial interval is too short to estimate individual CRF - ',...
    'at least 5 s needed. Standard CRF will be used instead.']);
  [warnings{end+1,2},warnings{end+1,1}] = lastwarn;
  options.indrf = 0;
end

% 5.3 extract PCA of last fixed response (eSCR) if last event is fixed --
if (options.indrf || options.getrf) && (isempty(options.flexevents) ...
    || (max(options.fixevents > max(options.flexevents(:, 2), [], 2))))
  [~, lastfix] = max(options.fixevents);
  % extract data
  winsize = floor(model.sr * min([proc_miniti 10]));
  D = [];
  c = 1;
  valid_newevents = sbs_newevents{2}(proc_subsessions);
  for isbSn = 1:numel(model.scr)
    scr_sess = model.scr{isbSn};
    foo = valid_newevents{isbSn}(:, lastfix);
    foo(foo < 0) = [];
    for n = 1:size(foo, 1)
      win = ceil(model.sr * foo(n) + (1:winsize));
      [row, warnings] = get_data_after_trial_filling_with_nans_when_necessary(...
        scr_sess, win, n, isbSn, model.iti, proc_miniti, warnings);
      D(c, 1:numel(row)) = row;
      c = c + 1;
    end
  end
  clear c k n
  if isempty(find(isnan(D(:))))
    mD = D - repmat(mean(D, 2), 1, size(D, 2)); % mean centre
    % PCA
    [u, s]=svd(mD', 0);
    [~, n] = size(mD);
    s = diag(s);
    comp = u .* repmat(s',n,1);
    eSCR = comp(:, 1);
    eSCR = eSCR - eSCR(1);
    foo = min([numel(eSCR), 50]);
    [~, ind] = max(abs(eSCR(1:foo)));
    if eSCR(ind) < 0, eSCR = -eSCR; end
    eSCR = (eSCR - min(eSCR))/(max(eSCR) - min(eSCR));
    % check for peak (zero-crossing of the smoothed derivative) after more
    % than 3 seconds (use CRF if there is none)
    der = diff(eSCR);
    der = conv(der, ones(10, 1));
    der = der(ceil(3 * model.sr):end);
    if all(der > 0) || all(der < 0)
      warning('ID:PCA_eSCR',...
        ['No peak detected in response to outcomes. ',...
        'Cannot individually adjust CRF. ',...
        'Standard CRF will be used instead.']);
      [warnings{end+1,2},warnings{end+1,1}] = lastwarn;
      options.indrf = 0;
    else
      options.eSCR = eSCR;
    end
  else
    warning('ID:invalid_input',...
      'Due to NaNs after some trial endings, PCA could not be computed');
    [warnings{end+1,2},warnings{end+1,1}] = lastwarn;
  end
end

% 5.4 extract data from all trials
winsize = floor(model.sr * min([proc_miniti 10]));
D = []; c = 1;
for isbSn = 1:numel(model.scr)
  scr_sess = model.scr{isbSn};
  for n = 1:numel(model.trlstart{isbSn})
    win = ceil(((model.sr * model.trlstart{isbSn}(n)):...
      (model.sr * model.trlstop{isbSn}(n) + winsize)));
    % correct rounding errors
    win(win == 0) = [];
    [row,warnings] = get_data_after_trial_filling_with_nans_when_necessary(...
      scr_sess, win, n, isbSn, model.iti, proc_miniti, warnings);
    D(c, 1:numel(row)) = row;
    c = c + 1;
  end
end
clear c n

% 5.5 do PCA if required
if (options.indrf || options.getrf) && ~isempty(options.flexevents)
  if isempty(find(isnan(D(:))))
    % mean SOA
    meansoa = mean(cell2mat(model.trlstop') - cell2mat(model.trlstart'));
    % mean centre
    mD = D - repmat(mean(D, 2), 1, size(D, 2));
    % PCA
    [u, s, ~] = svd(mD', 0);
    [~, n] = size(mD);
    s = diag(s);
    comp = u .* repmat(s',n,1);
    aSCR = comp(:, 1);
    aSCR = aSCR - aSCR(1);
    foo = min([numel(aSCR), (pspm_time2index(meansoa, model.sr) + 50)]);
    [~, ind] = max(abs(aSCR(1:foo)));
    if aSCR(ind) < 0, aSCR = -aSCR; end
    aSCR = (aSCR - min(aSCR))/(max(aSCR) - min(aSCR));
    clear u s c p n s comp mx ind mD
    options.aSCR = aSCR;
  else
    warning('ID:invalid_input', ...
      'Due to NaNs after some trial endings, PCA could not be computed');
    [warnings{end+1,2},warnings{end+1,1}] = lastwarn;
  end
end

% 5.6 get mean response
options.meanSCR = transpose(nanmean(D));

%% 6 Invert DCM
dcm = pspm_dcm_inv(model, options);

%% 7 Assemble stats & names
dcm.stats = [];
cTrl = 0;
proc_subs_ids = find(proc_subsessions);
for iSn = 1:numel(model.datafile)
  trls = trials{iSn};
  sn_sbs = find(subsessions(proc_subs_ids, 1) == iSn);

  for isbSn = 1:numel(sn_sbs)
    sbs_id = proc_subs_ids(sn_sbs(isbSn));
    sbs_trl = find(trls(:,2) == sbs_id);
    offset_trl = sbs_trl + 1 - min(sbs_trl); % start counting from 1

    flex_stats = [cell2mat({dcm.sn{sn_sbs(isbSn)}.a(offset_trl).a}'), ...
      cell2mat({dcm.sn{sn_sbs(isbSn)}.a(offset_trl).m}'), ...
      cell2mat({dcm.sn{sn_sbs(isbSn)}.a(offset_trl).s}')];

    fix_stats = cell2mat({dcm.sn{sn_sbs(isbSn)}.e(offset_trl).a}');

    if ~isempty(fix_stats) && ~isempty(flex_stats)
      dcm.stats(sbs_trl + cTrl, :) = [flex_stats, fix_stats];
    elseif ~isempty(fix_stats)
      dcm.stats(sbs_trl + cTrl, :) = fix_stats;
    elseif ~isempty(flex_stats)
      dcm.stats(sbs_trl + cTrl, :) = flex_stats;
    end

  end
  % set disabled trials to NaN (trials during missing data stretches or
  % that are too close to session end)
  dcm.stats(cTrl + find(trls(:, 1) == 0), :) = NaN;
  cTrl = cTrl + size(trls, 1);
end
dcm.names = {};
for iEvnt = 1:numel(dcm.sn{1}.a(1).a)
  dcm.names{iEvnt, 1} = sprintf('%s: amplitude', flexevntnames{iEvnt});
  dcm.names{iEvnt + numel(dcm.sn{1}.a(1).a), 1} = ...
    sprintf('%s: peak latency', flexevntnames{iEvnt});
  dcm.names{iEvnt + 2*numel(dcm.sn{1}.a(1).a), 1} = ...
    sprintf('%s: dispersion', flexevntnames{iEvnt});
end
cMsr = 3 * iEvnt;
if isempty(cMsr), cMsr = 0; end
for iEvnt = 1:numel(dcm.sn{1}.e(1).a)
  dcm.names{iEvnt + cMsr, 1} = sprintf('%s: response amplitude', fixevntnames{iEvnt});
end

if isfield(options, 'trlnames') && numel(options.trlnames) == size(dcm.stats, 1)
  dcm.trlnames = options.trlnames;
else
  for iTrl = 1:size(dcm.stats, 1)
    dcm.trlnames{iTrl} = sprintf('Trial #%d', iTrl);
  end
end

%% 8 Assemble input and save
dcm.dcmname = model.modelfile; % this field will be removed in the future
dcm.modelfile = model.modelfile;
dcm.input = model;
dcm.options = options;
dcm.warnings = warnings;
dcm.modeltype = 'dcm';
dcm.modality = settings.modalities.dcm;
if ~options.nosave
  save(model.modelfile, 'dcm');
end

end

function [datacol, warnings] = ...
  get_data_after_trial_filling_with_nans_when_necessary(...
  scr_sess, win, n, isbSn, sbs_iti, proc_miniti, warnings)
% Try to get all the data elements after the end of the trial n in session 
% isbSn. Indices of the elements to return are sto
% red in win. In case these indices are larger than size of scr_sess{isbSn}, then fill the
% rest of the data with NaN values.
datacol = NaN(1, numel(win));
num_indices_outside_scr = win(end) - numel(scr_sess);
if num_indices_outside_scr > 0
  warning('ID:too_short_ITI',...
    ['Trial %d in session %d has ITI %f; but for mean response we use %f seconds',...
    ' after each trial. Filling the rest with NaNs'],...
    n, isbSn, sbs_iti{isbSn}(n), proc_miniti(isbSn)...
    );
  [warnings{end+1,2},warnings{end+1,1}] = lastwarn;
  win(end - num_indices_outside_scr + 1 : end) = [];
  datacol(1:numel(win)) = scr_sess(win);
  datacol(numel(win) + 1 : end) = NaN;
else
  datacol(1:numel(win)) = scr_sess(win);
end
end

function [sts] = pspm_dcm_check_options(type, check_opt, fields)
% pspm_dcm_check_options is a helper function for other functions which should
% check optional input fields.
%
%   FORMAT:
%       type:               [string] What type of field is it:
%                           'string', 'numeric', 'cell', 'logical'
%
%       check_opt:          [struct] options which should be checked
%       fields:             [cell of strings] fields which should be
%                           checked
%__________________________________________________________________________
% PsPM 3.1
% (C) 2009-2016 Tobias Moser (University of Zurich)

% $Id$
% $Rev$

%% Initialise
global settings
if isempty(settings)
  pspm_init;
end
sts = -1;

n_errors = 0;
for f = 1:numel(fields)
  fl = fields{f};
  if ~isfield(check_opt, fl)
    warning('ID:invalid_input', 'Field ''%s'' does not seem to exist.', fl);
    n_errors = n_errors + 1;
  else
    val = getfield(check_opt, fl);
    switch type
      case 'string'
        if ~ischar(val)
          warning('ID:invalid_input', ['Field ''' fl ''' must be a string.']);
          n_errors = n_errors + 1;
        end;
      case 'numeric'
        if ~isnumeric(val)
          warning('ID:invalid_input', ['Field ''' fl ''' must be numeric.']);
          n_errors = n_errors + 1;
        end;
      case 'cell'
        if ~iscell(val)
          warning('ID:invalid_input', ['Field ''' fl ''' must be a cell.']);
          n_errors = n_errors + 1;
        end;
      case 'logical'
        if ~islogical(val) && ~(isnumeric(val) && any(val == [0 1]))
          warning('ID:invalid_input', ['Field ''' fl ''' must be a logical.']);
          n_errors = n_errors + 1;
        end;
    end;
  end;
end;

if n_errors == 0
  sts = 1;
end;

end<|MERGE_RESOLUTION|>--- conflicted
+++ resolved
@@ -25,14 +25,14 @@
 %		│             that contain a cell variable called 'events'.
 %		│             Each cell should contain either one column (fixed response)
 %		│             or two columns (flexible response).
-%		│             All matrices in the array need to have the same number of 
-%		│             rows, i.e. the event structure must be the same for every 
+%		│             All matrices in the array need to have the same number of
+%		│             rows, i.e. the event structure must be the same for every
 %		│             trial. If this is not the case, include "dummy" events with
 %		│             negative onsets.
 %		│ ▶︎ Optional
 % 	├───.missing:	Allows to specify missing (e. g. artefact) epochs in the
 %		│             data file. See pspm_get_timing for epoch definition; specify
-%		│             a cell array for multiple input files. This must always be 
+%		│             a cell array for multiple input files. This must always be
 %		│            	specified in SECONDS.
 %		│             Default: no missing values
 % 	├─.lasttrialcutoff
@@ -81,7 +81,7 @@
 % 	├───.sclpost: scl-change-free window after last event.
 %		│             Default: 5s.
 % 	├.aSCR_sigma_offset:
-%		│             Minimum dispersion (standard deviation) for flexible 
+%		│             Minimum dispersion (standard deviation) for flexible
 %		│             responses.
 %		│             Default: 0.1s.
 %		│ Display
@@ -96,7 +96,7 @@
 %		│             Default: determined by pspm_overwrite.
 %		│ ▶︎ Naming
 % 	├──.trlnames: Cell array of names for individual trials,
-%		│             is used for contrast manager only (e.g. condition 
+%		│             is used for contrast manager only (e.g. condition
 %		│             descriptions)
 % 	└.eventnames: Cell array of names for individual events,
 %               	in the order they are specified in the model.timing array -
@@ -124,126 +124,7 @@
 % 	Since this value may differ significantly from the regular ITI duration
 % 	values, it is not used when computing the minimum ITI duration of a session.
 %
-<<<<<<< HEAD
-% ● FORMAT
-%	dcm = pspm_dcm(model, options)
-%
-% ● ARGUMENTS
-%	model
-%	┃ Required fields
-% ┣━.modelfile  A file name for the model output.
-%	┣━.datafile   A file name (single session) OR a cell array of file names.
-%	┣━.timing     A file name/cell array of events (single session) OR a cell
-%	┃             array of file names/cell arrays.
-%	┃             When specifying file names, each file must be a *.mat file
-%	┃             that contain a cell variable called 'events'.
-%	┃             Each cell should contain either one column (fixed response)
-%	┃             or two columns (flexible response).
-%	┃             All matrices in the array need to have the same number of rows,
-%	┃             i.e. the event structure must be the same for every trial.
-%	┃             If this is not the case, include "dummy" events with
-%	┃             negative onsets.
-%	┃ Optional fields
-% ┣━.missing    Allows to specify missing (e. g. artefact) epochs in the
-%	┃             data file.
-%	┃             See pspm_get_timing for epoch definition; specify a cell
-%	┃             array for multiple input files.
-%	┃             This must always be specified in SECONDS.
-%	┃             Default: no missing values
-% ┣━.lasttrialcutoff
-%	┃             If there fewer data after the end of then last trial in a
-%	┃             session than this cutoff value (in s), then estimated
-%	┃             parameters from this trial will be assumed inestimable
-%	┃             and set to NaN after the
-%	┃             inversion. This value can be set as inf to always retain
-%	┃             parameters from the last trial.
-%	┃             Default: 7 s
-% ┣━.substhresh
-%	┃             Minimum duration (in seconds) of NaN periods to cause
-%	┃             splitting up into subsessions which get evaluated
-%	┃             independently (excluding NaN values).
-%	┃             Default: 2.
-% ┣━.filter			Filter settings.
-%	┃             Modality specific default.
-% ┣━.chan:		  Channel number.
-%	┃             Default: first SCR channel
-% ┣━.norm:			Normalise data.
-%	┃             i.e. Data are normalised during inversion but results
-%	┃             transformed back into raw data units.
-%	┃             Default: 0.
-% ┗━.constrained
-%	              Constrained model for flexible responses which have fixed
-%               dispersion (0.3 s SD) but flexible latency.
-% options
-%	┃ Response function options
-% ┣━.crfupdate  Update CRF priors to observed SCRF, or use pre-estimated
-%	┃             priors (default)
-% ┣━.indrf      Estimate the response function from the data.
-%	┃             Default: 0.
-% ┣━.getrf      Only estimate RF, do not do trial-wise DCM
-% ┣━.rf         Call an external file to provide response function
-%	┃             (for use when this is previously estimated by pspm_get_rf)
-%	┃ Inversion options
-% ┣━.depth      No of trials to invert at the same time.
-%	┃             Default: 2.
-% ┣━.sfpre      sf-free window before first event.
-%	┃             Default: 2s.
-% ┣━.sfpost     sf-free window after last event.
-%	┃             Default: 5s.
-% ┣━.sffreq:		maximum frequency of SF in ITIs.
-%	┃             Default: 0.5/s.
-% ┣━.sclpre     scl-change-free window before first event.
-%	┃             Default: 2s.
-% ┣━.sclpost    scl-change-free window after last event.
-%	┃             Default: 5s.
-% ┣━.aSCR_sigma_offset
-%	┃             Minimum dispersion (standard deviation) for flexible responses.
-%	┃             Default: 0.1s.
-%	┃ Display options
-% ┣━.dispwin    Display progress window.
-%	┃             Default: 1.
-% ┣━.dispsmallwin
-%	┃             display intermediate windows.
-%	┃             Default: 0.
-%	┃ Output options
-% ┣━.nosave		  Don't save dcm structure (e.g. used by pspm_get_rf)
-% ┣━.overwrite	whether to overwrite
-%	┃             Default: determined by pspm_overwrite.
-%	┃ Naming options
-% ┣━.trlnames   Cell array of names for individual trials,
-%	┃             is used for contrast manager only (e.g. condition descriptions)
-% ┗━.eventnames
-%               Cell array of names for individual events,
-%               in the order they are specified in the model.timing array -
-%               to be used for display and export only
-% ● OUTPUT
-%	fn            Name of the model file.
-%	dcm           Model struct.
-%
-% Output units: all timeunits are in seconds; eSCR and aSCR amplitude are
-% in SN units such that an eSCR SN pulse with 1 unit amplitude causes an
-% eSCR with 1 mcS amplitude
-%
-% pspm_dcm can handle NaN values in data channels. Either by specifying
-% missing epochs manually using model.missing, or by detecting NaN epochs
-% in the data. Missing epochs shorter than model.substhresh will be ignored
-% in the inversion; otherwise the data will be split into subsessions that
-% are inverted independently. The results will be unchanged, and events
-% within missing epochs will simply be set to NaN.  NaN periods shorter than
-% model.substhresh are interpolated for averages and principal response
-% components.
-%
-% pspm_dcm calculates the inter-trial intervals as the duration between the
-% end of a trial and the start of the next one.
-% ITI value for the last trial in a session is calculated as the duration
-% between the end of the last trial and the end of the whole session.
-% Since this value may differ significantly from the regular ITI duration
-% values, it is not used when computing the minimum ITI duration of a session.
-%
-% Minimum of session specific min ITI values is used
-=======
 % 	Minimum of session specific min ITI values is used
->>>>>>> a4c5db6e
 %   1. when computing mean SCR signal
 %   2. when computing the PCA from all the trials in all the sessions.
 %
@@ -583,7 +464,7 @@
   if any(sbs_miss)
     interpolateoptions = struct('extrapolate', 1);
     [~, sbSn_data] = pspm_interpolate(sbSn_data, interpolateoptions);
-    
+
     clear interpolateoptions
   end
   [sts, sbs_data{isbSn, 1}, model.sr] = pspm_prepdata(sbSn_data, model.filter);
@@ -984,7 +865,7 @@
 function [datacol, warnings] = ...
   get_data_after_trial_filling_with_nans_when_necessary(...
   scr_sess, win, n, isbSn, sbs_iti, proc_miniti, warnings)
-% Try to get all the data elements after the end of the trial n in session 
+% Try to get all the data elements after the end of the trial n in session
 % isbSn. Indices of the elements to return are sto
 % red in win. In case these indices are larger than size of scr_sess{isbSn}, then fill the
 % rest of the data with NaN values.
