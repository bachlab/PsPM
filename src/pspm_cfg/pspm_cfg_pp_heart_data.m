--- conflicted
+++ resolved
@@ -181,10 +181,7 @@
     'for example obtained by a pulse oxymeter.']};
 
 %% ppg2hb
-<<<<<<< HEAD
-=======
 ppg2hb_heartpy      = pspm_cfg_python('HeartPy', '1.2.7');
->>>>>>> 6d01f980
 
 ppg2hb_classic      = cfg_const;
 ppg2hb_classic.name = 'Classic';
