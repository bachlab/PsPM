function out = pspm_cfg_run_glm_sps(job)
% Executes pspm_glm

% $Id: pspm_cfg_run_glm_hp_fc.m 386 2016-11-29 10:30:55Z tmoser $
% $Rev: 386 $

global settings
if isempty(settings), pspm_init; end;

% set modality
modality = 'sps';
modelspec = 'sps';

f = strcmpi({settings.glm.modelspec}, modelspec);
def_filter = settings.glm(f).filter;

params = pspm_cfg_run_glm(job, def_filter);

% get parameters
model = params.model;
options = params.options;

% basis function
rf = fieldnames(job.bf.rf);
rf = rf{1};

soa = job.bf.soa;

if any(strcmpi(rf,{'spsrf_box'}))
    model.bf.fhandle = str2func('pspm_bf_spsrf_box');
    model.bf.args = [soa];
elseif any(strcmpi(rf,{'spsrf_gamma'}))
    model.bf.fhandle = str2func('pspm_bf_spsrf_gamma');
    model.bf.args = [soa];
end;

model.modality = modality;
model.modelspec = modelspec;

<<<<<<< HEAD
<<<<<<< Updated upstream
=======
if isfield(job.chan.chan_def, 'chan_def_left')
    model.channel = 'sps_l';
elseif isfield(job.chan.chan_def, 'chan_def_right')
    model.channel = 'sps_r';
else
    model.channel = 'sps';
end

>>>>>>> Stashed changes
=======
if isfield(job.chan.chan_def, 'chan_def_left')
    model.channel = 'pupil_l';
elseif isfield(job.chan.chan_def, 'chan_def_right')
    model.channel = 'pupil_r';
else
    model.channel = 'pupil';
end

>>>>>>> c4f3e5c3
out = pspm_glm(model, options);
if exist('out', 'var') && isfield(out, 'modelfile')
    if ~iscell(out.modelfile)
        out.modelfile ={out.modelfile};
    end
else
    out(1).modelfile = cell(1);
end;

end
<|MERGE_RESOLUTION|>--- conflicted
+++ resolved
@@ -1,71 +1,57 @@
-function out = pspm_cfg_run_glm_sps(job)
-% Executes pspm_glm
-
-% $Id: pspm_cfg_run_glm_hp_fc.m 386 2016-11-29 10:30:55Z tmoser $
-% $Rev: 386 $
-
-global settings
-if isempty(settings), pspm_init; end;
-
-% set modality
-modality = 'sps';
-modelspec = 'sps';
-
-f = strcmpi({settings.glm.modelspec}, modelspec);
-def_filter = settings.glm(f).filter;
-
-params = pspm_cfg_run_glm(job, def_filter);
-
-% get parameters
-model = params.model;
-options = params.options;
-
-% basis function
-rf = fieldnames(job.bf.rf);
-rf = rf{1};
-
-soa = job.bf.soa;
-
-if any(strcmpi(rf,{'spsrf_box'}))
-    model.bf.fhandle = str2func('pspm_bf_spsrf_box');
-    model.bf.args = [soa];
-elseif any(strcmpi(rf,{'spsrf_gamma'}))
-    model.bf.fhandle = str2func('pspm_bf_spsrf_gamma');
-    model.bf.args = [soa];
-end;
-
-model.modality = modality;
-model.modelspec = modelspec;
-
-<<<<<<< HEAD
-<<<<<<< Updated upstream
-=======
-if isfield(job.chan.chan_def, 'chan_def_left')
-    model.channel = 'sps_l';
-elseif isfield(job.chan.chan_def, 'chan_def_right')
-    model.channel = 'sps_r';
-else
-    model.channel = 'sps';
-end
-
->>>>>>> Stashed changes
-=======
-if isfield(job.chan.chan_def, 'chan_def_left')
-    model.channel = 'pupil_l';
-elseif isfield(job.chan.chan_def, 'chan_def_right')
-    model.channel = 'pupil_r';
-else
-    model.channel = 'pupil';
-end
-
->>>>>>> c4f3e5c3
-out = pspm_glm(model, options);
-if exist('out', 'var') && isfield(out, 'modelfile')
-    if ~iscell(out.modelfile)
-        out.modelfile ={out.modelfile};
-    end
-else
-    out(1).modelfile = cell(1);
-end;
-
-end
+function out = pspm_cfg_run_glm_sps(job)
+% Executes pspm_glm
+
+% $Id: pspm_cfg_run_glm_hp_fc.m 386 2016-11-29 10:30:55Z tmoser $
+% $Rev: 386 $
+
+global settings
+if isempty(settings), pspm_init; end;
+
+% set modality
+modality = 'sps';
+modelspec = 'sps';
+
+f = strcmpi({settings.glm.modelspec}, modelspec);
+def_filter = settings.glm(f).filter;
+
+params = pspm_cfg_run_glm(job, def_filter);
+
+% get parameters
+model = params.model;
+options = params.options;
+
+% basis function
+rf = fieldnames(job.bf.rf);
+rf = rf{1};
+
+soa = job.bf.soa;
+
+if any(strcmpi(rf,{'spsrf_box'}))
+    model.bf.fhandle = str2func('pspm_bf_spsrf_box');
+    model.bf.args = [soa];
+elseif any(strcmpi(rf,{'spsrf_gamma'}))
+    model.bf.fhandle = str2func('pspm_bf_spsrf_gamma');
+    model.bf.args = [soa];
+end;
+
+model.modality = modality;
+model.modelspec = modelspec;
+
+if isfield(job.chan.chan_def, 'chan_def_left')
+    model.channel = 'sps_l';
+elseif isfield(job.chan.chan_def, 'chan_def_right')
+    model.channel = 'sps_r';
+else
+    model.channel = 'sps';
+end
+
+out = pspm_glm(model, options);
+if exist('out', 'var') && isfield(out, 'modelfile')
+    if ~iscell(out.modelfile)
+        out.modelfile ={out.modelfile};
+    end
+else
+    out(1).modelfile = cell(1);
+end;
+
+end