--- conflicted
+++ resolved
@@ -1,174 +1,6 @@
 function resp_pp = pspm_cfg_resp_pp
-<<<<<<< HEAD
-    % Coversion of continuous respiration data various respiration data types
+% Coversion of continuous respiration data various respiration data types
 
-    % $Id: pspm_cfg_resp_pp.m 626
-    % 2019-02-20 16:14:40Z lciernik $
-    % 15-06-2021 Teddy
-    % $Rev: 626 $
-
-    % Initialise
-    global settings
-    if isempty(settings)
-        pspm_init;
-    end
-
-    % Data File
-    datafile         = cfg_files;
-    datafile.name    = 'Data File';
-    datafile.tag     = 'datafile';
-    datafile.num     = [1 1];
-    %datafile.filter  = '.*\.(mat|MAT)$';
-    datafile.help    = {['Specify data file. The processed ' ...
-    'respiration data will be written to a new channel in this file.'],...
-    ' ',settings.datafilehelp};
-
-    % Sample rate
-    sr         = cfg_entry;
-    sr.name    = 'Sample Rate';
-    sr.tag     = 'sr';
-    sr.strtype = 'r';
-    sr.num     = [1 1];
-    sr.val     = {10};
-    sr.help    = {['Sample rate for the new channel. Default: 10 Hz. '], ...
-    ['Will be ignored for datatype "respiration time stamps".']};
-
-    % Channel
-    chan         = pspm_cfg_channel_selector('respiration');
-
-    % define channel_action
-    % ------------------------------------------------------
-    channel_action = cfg_menu;
-    channel_action.name = 'Channel action';
-    channel_action.tag  = 'channel_action';
-    channel_action.values = {'add', 'replace'};
-    channel_action.labels = {'Add', 'Replace'};
-    channel_action.val = {'add'};
-    channel_action.help = {'Choose whether to add the new channels or replace a channel previously added by this method.'};
-
-
-    stype_bellows      = cfg_const;
-    stype_bellows.name = 'Bellows';
-    stype_bellows.tag  = 'bellows';
-    stype_bellows.val  = {'bellows'};
-    stype_bellows.help = {''};
-
-    stype_cushion      = cfg_const;
-    stype_cushion.name = 'Cushion';
-    stype_cushion.tag  = 'cushion';
-    stype_cushion.val  = {'cushion'};
-    stype_cushion.help = {''};
-
-    systemtype        = cfg_choice;
-    systemtype.name   = 'System type';
-    systemtype.tag    = 'systemtype';
-    systemtype.val    = {stype_bellows};
-    systemtype.values = {stype_bellows, stype_cushion};
-    systemtype.help   = {'Type of the measuring system: bellows or cushion'};
-
-    dtype_rp        = cfg_menu;
-    dtype_rp.name   = 'Respiration period';
-    dtype_rp.tag    = 'rp';
-    dtype_rp.val    = {1};
-    dtype_rp.labels = {'No', 'Yes'};
-    dtype_rp.values = {0, 1};
-    dtype_rp.help   = {'Create a channel with interpolated respiration period.'};
-
-    dtype_ra        = cfg_menu;
-    dtype_ra.name   = 'Respiration amplitude';
-    dtype_ra.tag    = 'ra';
-    dtype_ra.val    = {1};
-    dtype_ra.labels = {'No', 'Yes'};
-    dtype_ra.values = {0, 1};
-    dtype_ra.help   = {'Create a channel with interpolated respiration amplitude.'};
-
-    dtype_rfr        = cfg_menu;
-    dtype_rfr.name   = 'Respiratory flow rate';
-    dtype_rfr.tag    = 'rfr';
-    dtype_rfr.val    = {1};
-    dtype_rfr.labels = {'No', 'Yes'};
-    dtype_rfr.values = {0, 1};
-    dtype_rfr.help   = {'Create a channel with interpolated respiratory flow rate.'};
-
-    dtype_rs        = cfg_menu;
-    dtype_rs.name   = 'Respiration time stamps';
-    dtype_rs.tag    = 'rs';
-    dtype_rs.val    = {1};
-    dtype_rs.labels = {'No', 'Yes'};
-    dtype_rs.values = {0, 1};
-    dtype_rs.help   = {'Create a channel with respiration time stamps.'};
-
-    datatype       = cfg_branch;
-    datatype.name  = 'Data type';
-    datatype.tag   = 'datatype';
-    datatype.val   = {dtype_rp, dtype_ra, dtype_rfr, dtype_rs};
-    datatype.help  = {''};
-
-    plot         = cfg_menu;
-    plot.name    = 'Diagnostic plot';
-    plot.tag     = 'plot';
-    plot.val     = {0};
-    plot.labels  = {'No', 'Yes'};
-    plot.values  = {0, 1};
-    plot.help    = {'Specify whether a respiratory cycle detection plot ', ...
-    'should be created (Yes) or not (No) (default: No).'};
-
-    options        = cfg_branch;
-    options.name   = 'Options';
-    options.tag    = 'options';
-    options.val    = {systemtype, datatype, plot};
-    options.help   = {['Choose for each possible process datatype either ', ...
-    'yes or no (default: yes)']};
-
-    % Executable Branch
-    resp_pp      = cfg_exbranch;
-    resp_pp.name = 'Preprocess respiration data';
-    resp_pp.tag  = 'resp_pp';
-    resp_pp.val  = {datafile,sr,chan, channel_action ,options};
-    resp_pp.prog = @pspm_cfg_run_resp_pp;
-    resp_pp.vout = @pspm_cfg_vout_resp_pp;
-    resp_pp.help = {['Convert continuous respiration traces into interpolated ', ...
-    'respiration period, amplitude, or RFR, or into time stamps indicating ', ...
-    'the start of inspiration. This function detects the beginning of ', ...
-    'inspiration, assigns period/amplitude/RFR of the last cycle to this ', ...
-    'data point, and interpolates data. This function outputs respiration ', ...
-    'period rather than respiration rate in analogy to heart period models ', ...
-    '- heart period linearly varies with ANS input to the heart. ', ...
-    'RFR (respiratory flow rate) is the integral of the absolute thorax ', ...
-    'excursion per respiration cycle, divided by the cycle period. ', ...
-    'Converted data are written into new channel(s).']};
-
-    function out = pspm_cfg_run_resp_pp(job)
-        sr = job.sr;% sample rate
-        resp_pp_options = struct();
-        resp_pp_options.channel = pspm_cfg_channel_selector('run', job.chan);
-        resp_pp_options.plot = job.options.plot;
-        if isfield(job.options.systemtype, 'bellows')
-            resp_pp_options.systemtype = 'bellows';
-        else
-            resp_pp_options.systemtype = 'cushion';
-        end
-        f = fields(job.options.datatype);
-        resp_pp_options.datatype = {};
-        for i = 1:numel(f)
-            if job.options.datatype.(f{i}) == 1
-                resp_pp_options.datatype = [resp_pp_options.datatype, f{i}];
-            end
-        end
-        resp_pp_options.channel_action = job.channel_action;
-        sts = pspm_resp_pp(job.datafile{1}, sr, resp_pp_options);
-        out = job.datafile;
-    end
-
-    function vout = pspm_cfg_vout_resp_pp(job)
-        vout = cfg_dep;
-        vout.sname      = 'Output File';
-        vout.tgt_spec = cfg_findspec({{'class','cfg_files'}});
-        vout.src_output = substruct('()',{':'});
-    end
-end
-=======
-% Coversion of continuous respiration data various respiration data types
 
 %% Standard items
 datafile         = pspm_cfg_selector_datafile;
@@ -176,7 +8,6 @@
 channel_action   = pspm_cfg_selector_channel_action;
 
 %% Specific items
-
 sr         = cfg_entry;
 sr.name    = 'Sample Rate';
 sr.tag     = 'sr';
@@ -185,7 +16,6 @@
 sr.val     = {10};
 sr.help    = {['Sample rate for the new channel. Default: 10 Hz. '], ...
 ['Will be ignored for datatype "respiration time stamps".']};
-
 
 stype_bellows      = cfg_const;
 stype_bellows.name = 'Bellows';
@@ -279,4 +109,3 @@
 'Converted data are written into new channel(s).']};
 
 
->>>>>>> 3acb7551
