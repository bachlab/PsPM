--- conflicted
+++ resolved
@@ -117,11 +117,10 @@
 extract_mode.help       = {['Either extract all information from a GLM ', ...
     'model file or define the relevant information manually. ']};
 
-<<<<<<< HEAD
 %% Timeunit
 timeunit                = cfg_menu;
-timeunit.name           = 'Timeunit';
-timeunit.tag            = 'timeunit';
+timeunit.name           = 'Timeunits';
+timeunit.tag            = 'timeunits';
 timeunit.labels         = {'Seconds', 'Samples', 'Markers'};
 timeunit.values         = {'seconds', 'samples', 'markers'};
 timeunit.val            = {'seconds'};
@@ -129,27 +128,7 @@
 
 %% Marker channel
 marker_chan                = pspm_cfg_channel_selector('Marker');
-marker_chan.help           = {marker_chan.help{1}, 'Only needed if options ''Timeunit'' is set to ''markers''.'};
-=======
-%% Timeunits
-timeunits                = cfg_menu;
-timeunits.name           = 'Timeunits';
-timeunits.tag            = 'timeunits';
-timeunits.labels         = {'Seconds', 'Samples', 'Markers'};
-timeunits.values         = {'seconds', 'samples', 'markers'};
-timeunits.val            = {'seconds'};
-timeunits.help           = {['The timeunits in which conditions should be interpreted.']};
-
-%% Marker channel
-marker_chan                = cfg_entry;
-marker_chan.name           = 'Marker channel';
-marker_chan.tag            = 'marker_chan';
-marker_chan.strtype        = 'i';
-marker_chan.num            = [1 1];
-marker_chan.val            = {-1};
-marker_chan.help           = {['Channel containing the markers referenced ', ...
-    'in the conditions. Only needed if options ''Timeunits'' is set to ''markers''.']};
->>>>>>> 56135ef1
+
 
 %% Segment length
 segment_length          = cfg_entry;
