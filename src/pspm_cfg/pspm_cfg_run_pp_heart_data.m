function out = pspm_cfg_run_pp_heart_data(job)
% Updated on 26-03-2024 by Teddy
fn = job.datafile{1};
outputs = cell(size(job.pp_type));
for i = 1:numel(job.pp_type)
  pp_fields = fields(job.pp_type{i});
  for j = 1:numel(pp_fields) % numel should be 1
    pp = pp_fields{j};
    % extract chan
    subs_pp.type= '.';
    subs_pp.subs = pp;
    pp_field = subsref(job.pp_type{i}, subs_pp);
    chan = pspm_cfg_channel_selector('run', pp_field.chan);
     switch pp
      case 'ecg2hb'
        % copy options
        options = struct();
        options.channel = chan;
        options.minHR = job.pp_type{i}.ecg2hb.opt.minhr;
        options.maxHR = job.pp_type{i}.ecg2hb.opt.maxhr;
        options = pspm_update_struct(options, ...
                                     job.pp_type{i}.ecg2hb.opt, ...
                                     {'semi', 'twthresh'});
        options = pspm_update_struct(options, job, 'channel_action');
        % call function
        [sts, winfo] = pspm_convert_ecg2hb(fn, options);
      case 'ecg2hb_amri'
        options = pp_field.opt;
        options.channel = chan;
        options = pspm_update_struct(options, job, 'channel_action');
        winfo = struct();
        [sts, winfo.channel] = pspm_convert_ecg2hb_amri(fn, options);
      case 'hb2hp'
        sr = job.pp_type{i}.hb2hp.sr;
        options = struct();
        options.channel = chan;
        options.limit = job.pp_type{i}.hb2hp.limit;
        options = pspm_update_struct(options, job, 'channel_action');
        [sts, winfo] = pspm_convert_hb2hp(fn, sr, options);
      case 'ecg2hp'
        sr = job.pp_type{i}.ecg2hp.sr;
        % copy options
        options = struct();
        options = pspm_update_struct(options, ...
                                     job.pp_type{i}.ecg2hp.opt, ...
                                     {'minhr', ...
                                      'maxhr', ...
                                      'semi', ...
                                      'twthresh'});
        % set replace
        options = pspm_update_struct(options, job, {'channel_action'});
        options.channel = chan;
        % call ecg2hb
        [sts, winfo] = pspm_convert_ecg2hb(fn, options);
        if sts ~= -1
          % replace channel
          options.channel_action = 'replace';
          options = pspm_update_struct(options, ...
              job.pp_type{i}.ecg2hp, ...
              'limit');
          options.channel = winfo.channel;
          % call ecg2hp
          [sts, winfo] = pspm_convert_hb2hp(fn, sr, options);
        end
      case 'ppg2hb'
        options = struct();
<<<<<<< HEAD
        if ~isfield(job.pp_type{i}.ppg2hb.ppg2hb_convert, 'heart_py')
          options.method = 'classic';
        else
          options.method = 'heartpy';
          if isfield(job.pp_type{i}.ppg2hb.ppg2hb_convert.heart_py, 'ppg2hb_py_path')
            options.python_path = job.pp_type{i}.ppg2hb.ppg2hb_convert.heart_py.ppg2hb_py_path{1};
          end
        end
=======
        options.channel = chan;
>>>>>>> 4e3ec09c
        options = pspm_update_struct(options, job, {'channel_action'});
        [sts, winfo] = pspm_convert_ppg2hb(fn, options);
    end
    if sts ~= -1
      outputs{i} = winfo.channel;
    else
      outputs{i} = [];
      warning('Error occured during conversion. Could not finish correctly.');
    end
  end
end
out = {fn};<|MERGE_RESOLUTION|>--- conflicted
+++ resolved
@@ -64,7 +64,6 @@
         end
       case 'ppg2hb'
         options = struct();
-<<<<<<< HEAD
         if ~isfield(job.pp_type{i}.ppg2hb.ppg2hb_convert, 'heart_py')
           options.method = 'classic';
         else
@@ -73,9 +72,7 @@
             options.python_path = job.pp_type{i}.ppg2hb.ppg2hb_convert.heart_py.ppg2hb_py_path{1};
           end
         end
-=======
         options.channel = chan;
->>>>>>> 4e3ec09c
         options = pspm_update_struct(options, job, {'channel_action'});
         [sts, winfo] = pspm_convert_ppg2hb(fn, options);
     end
