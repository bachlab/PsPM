function out = pspm_cfg_run_pp_heart_data(job)
% Updated on 26-03-2024 by Teddy
fn = job.datafile{1};
outputs = cell(size(job.pp_type));
for i = 1:numel(job.pp_type)
  pp_fields = fields(job.pp_type{i});
  for j = 1:numel(pp_fields) % numel should be 1
    pp = pp_fields{j};
    % extract chan
    subs_pp.type= '.';
    subs_pp.subs = pp;
    pp_field = subsref(job.pp_type{i}, subs_pp);
    chan = pspm_cfg_channel_selector('run', pp_field.chan);
     switch pp
      case 'ecg2hb'
        % copy options
        options = struct();
        options.minHR = job.pp_type{i}.ecg2hb.opt.minhr;
        options.maxHR = job.pp_type{i}.ecg2hb.opt.maxhr;
        options = pspm_update_struct(options, ...
          job.pp_type{i}.ecg2hb.opt, ...
          {'semi', 'twthresh'});
        options = pspm_update_struct(options, job, 'channel_action');
        % call function
        [sts, winfo] = pspm_convert_ecg2hb(fn, chan, options);
      case 'ecg2hb_amri'
        options = pp_field.opt;
        options.channel = chan;
        options = pspm_update_struct(options, job, 'channel_action');
        winfo = struct();
        [sts, winfo.channel] = pspm_convert_ecg2hb_amri(fn, options);
      case 'hb2hp'
        sr = job.pp_type{i}.hb2hp.sr;
        options = struct();
        options.limit = job.pp_type{i}.hb2hp.limit;
        options = pspm_update_struct(options, job, 'channel_action');
        [sts, winfo] = pspm_convert_hb2hp(fn, sr, chan, options);
      case 'ecg2hp'
        sr = job.pp_type{i}.ecg2hp.sr;
        % copy options
        options = struct();
        options = pspm_update_struct(options, ...
          job.pp_type{i}.ecg2hp.opt, ...
          {'minhr', ...
          'maxhr', ...
          'semi', ...
          'twthresh'});
        % set replace
        options = pspm_update_struct(options, job, {'channel_action'});
        % call ecg2hb
        [sts, winfo] = pspm_convert_ecg2hb(fn, chan, options);
        if sts ~= -1
          % replace channel
          options.channel_action = 'replace';
          options = pspm_update_struct(options, ...
            job.pp_type{i}.ecg2hp, ...
            'limit');
          % call ecg2hp
          [sts, winfo] = pspm_convert_hb2hp(fn, sr, winfo.channel, options);
        end
      case 'ppg2hb'
        options = struct();
<<<<<<< HEAD
        if ~isfield(job.pp_type{i}.ppg2hb.ppg2hb_convert, 'HeartPy')
          options.method = 'classic';
        else
          options.method = 'heartpy';
          if isfield(job.pp_type{i}.ppg2hb.ppg2hb_convert.HeartPy, 'py_path')
            options.python_path = job.pp_type{i}.ppg2hb.ppg2hb_convert.HeartPy.py_path{1};
          end
        end
=======
>>>>>>> 5c125407
        options = pspm_update_struct(options, job, {'channel_action'});
        [sts, winfo] = pspm_convert_ppg2hb(fn, chan, options);
    end
    if sts ~= -1
      outputs{i} = winfo.channel;
    else
      outputs{i} = [];
      warning('Error occured during conversion. Could not finish correctly.');
    end
  end
end
out = {fn};<|MERGE_RESOLUTION|>--- conflicted
+++ resolved
@@ -60,7 +60,6 @@
         end
       case 'ppg2hb'
         options = struct();
-<<<<<<< HEAD
         if ~isfield(job.pp_type{i}.ppg2hb.ppg2hb_convert, 'HeartPy')
           options.method = 'classic';
         else
@@ -69,8 +68,6 @@
             options.python_path = job.pp_type{i}.ppg2hb.ppg2hb_convert.HeartPy.py_path{1};
           end
         end
-=======
->>>>>>> 5c125407
         options = pspm_update_struct(options, job, {'channel_action'});
         [sts, winfo] = pspm_convert_ppg2hb(fn, chan, options);
     end
