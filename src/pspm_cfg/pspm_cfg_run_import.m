--- conflicted
+++ resolved
@@ -87,13 +87,9 @@
 end
 options = struct();
 options = pspm_update_struct(options, job, 'overwrite');
-<<<<<<< HEAD
 
 if isfield(job.datatype, 'acq_python')
   settings.python_path = job.datatype.acq_python.python_path{1};
 end
 
-out = pspm_import(datafiles, datatype, import, options);
-=======
-[sts, out] = pspm_import(datafiles, datatype, import, options);
->>>>>>> 7ccbf065
+[sts, out] = pspm_import(datafiles, datatype, import, options);