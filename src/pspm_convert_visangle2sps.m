--- conflicted
+++ resolved
@@ -2,38 +2,9 @@
 % ● Description
 %   pspm_convert_visangle2sps takes a file with data from eyelink recordings
 %   and computes by seconds normalized distances bewteen visual angle data.
-%   It saves the result into a new channel with chaneltype 'sps' (Scanpath 
+%   It saves the result into a new channel with chaneltype 'sps' (Scanpath
 %   speed). It is important that pspm_convert_visangle2sps only takes channels
 %   which are in visual angle.
-<<<<<<< HEAD
-
-%   FORMAT:
-%     [ sts, out ] = pspm_convert_visangle2sps(fn, options)
-%   ARGUMENTS:
-%              fn:                  The actual data file containing the eyelink
-%                                   recording with gaze data
-%              options.
-%                  chans:           On which subset of the channels the visual
-%                                   angles between the data point should be
-%                                   computed             .
-%                                   If no channels are given then the function
-%                                   computes the scanpath speed of the first
-%                                   found gaze data channels with type 'degree'
-%                  eyes:            Define on which eye the operations
-%                                   should be performed. Possible values
-%                                   are: 'l', 'r', 'c'.
-%                                   Default: 'c'
-%                  .chan_action:  ['add'/'replace'] Defines whether the new channels
-%                                   should be added or the previous outputs of this function
-%                                   should be replaced.
-%                                   Default: 'add'
-%   OUTPUT:
-%   sts:                        Status determining whether the execution was
-%                               successfull (sts == 1) or not (sts == -1)
-%   out:                        Output struct
-%       .chan                Id of the added channels.
-%_____________________________________________________________
-=======
 % ● Format
 %   [sts, out] = pspm_convert_visangle2sps(fn, options)
 % ● Arguments
@@ -60,7 +31,6 @@
 %   └───────.channel: Id of the added channels.
 % ● Copyright
 %   TBA.
->>>>>>> a4c5db6e
 
 %% Initialise
 global settings
@@ -91,23 +61,10 @@
     settings.lateral.char.b}))
   warning('ID:invalid_input', ['''options.eyes'' must be either ''l'', ', ...
     '''r'', ''c''.']);
-<<<<<<< HEAD
   return;
 end;
 % option.chan_action
 options = pspm_options(options, 'convert_visangle2sps');
-
-=======
-  return
-end
-% option.channel_action
-if ~isfield(options, 'channel_action')
-  options.channel_action = 'add';
-elseif ~any(strcmpi(options.channel_action, {'add', 'replace'}))
-  warning('ID:invalid_input', ['''options.channel_action'' must be either ''add'' or ''replace''.']);
-  return
-end
->>>>>>> a4c5db6e
 % fn
 if ~ischar(fn) || ~exist(fn, 'file')
   warning('ID:invalid_input', ['File %s is not char or does not ', ...
@@ -121,7 +78,7 @@
 end
 %% iterate through eyes
 n_eyes = numel(infos.source.eyesObserved);
-for i=1:n_eyes
+for i = 1:n_eyes
   eye = lower(infos.source.eyesObserved(i));
   if contains(options.eyes, eye)
     gaze_x = ['gaze_x_', eye];
@@ -145,14 +102,7 @@
       dist_channel.header.chantype = strcat('sps_', eye);
       dist_channel.header.sr = data{gx}.header.sr;
       dist_channel.header.units = 'degree';
-<<<<<<< HEAD
-
-
-      [lsts, outinfo] = pspm_write_channel(fn, dist_channel, options.chan_action);
-
-=======
       [lsts, outinfo] = pspm_write_channel(fn, dist_channel, options.channel_action);
->>>>>>> a4c5db6e
       if lsts ~= 1
         warning('ID:invalid_input', '~Distance channel could not be written');
         return
