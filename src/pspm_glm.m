--- conflicted
+++ resolved
@@ -198,11 +198,7 @@
     end
     events{iFile} = data.data(:) * data.header.sr;
     if strcmp(model.timeunits,'markervalues')
-<<<<<<< HEAD
-      model.timing{iFile}.markerinfo = data.markerinfo;
-=======
       model.timing{iFile}.markerinfo = data{1}.markerinfo;
->>>>>>> e6d0342c
     end
   end
 end
