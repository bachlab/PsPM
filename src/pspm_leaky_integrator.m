--- conflicted
+++ resolved
@@ -2,17 +2,6 @@
 % ● Description
 %   pspm_leaky_integrator applies a leaky integrator filter to the input data
 % ● Arguments
-<<<<<<< HEAD
-%   data: A numerical vector representing the input signal to be filtered.
-%   tau: The time constant of the leaky integrator, representing the 
-%        leak rate. The leak constant defines how quickly previous values 
-%        "leak out" of the integrator (or decay). A higher tau value 
-%        results in slower decay, meaning the integrator has a longer memory.
-% ● Output
-%   filtered_data: The filtered signal, of the same size as the input data, 
-%                 processed by the leaky integrator.
-    
-=======
 %   * data: A numerical vector representing the input signal to be filtered.
 %   * tau: The time constant of the leaky integrator, representing the
 %        leak rate. The leak constant defines how quickly previous values
@@ -22,7 +11,6 @@
 %   * filtered_data: The filtered signal, of the same size as the input data,
 %                 processed by the leaky integrator.
 
->>>>>>> 7acbf653
     % Initialize the filteredData vector with the same size as input data
     filtered_data = zeros(size(data));
     % Start with the first value of the input data
