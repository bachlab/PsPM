function varargout = pspm_sf(model, options)
% ● Description
%   pspm_sf is a wrapper function for analysis of tonic SC measures.
% ● Format
%   outfile = pspm_sf(model, options)
% ● Arguments
%   ┌───────────model
%   │ Mandantory
%   ├───────.datafile:  one data filename or cell array of filenames.
%   ├──────.modelfile:  one data filename or cell array of filenames.
%   ├─────────.timing:  can be one of the following
%   │                   - an SPM style onset file with two event types: onset &
%   │                     offset (names are ignored)
%   │                   - a .mat file with a variable 'epochs', see below
%   │                   - a two-column text file with on/offsets
%   │                   - e x 2 array of epoch on- and offsets, with
%   │                   e: number of epochs
%   │                   or cell array of any of these, for multiple files
%   ├──────.timeunits:  seconds, samples, markers, whole (in the last case,
%   │                   'timing' will be ignored and the entire file will be
%   │                   used).
%   │ Optional
%   ├──────────method:  [string/cell_array]
%   │                   [string] accept 'auc', 'scl', 'dcm', or 'mp', default
%   │                   as 'dcm'
%   │                   [cell_array] a cell array of methods mentioned above.
%   ├─────────.filter:  filter settings; modality specific default
%   ├────────.missing:  [string/cell_array] [default: no missing values]
%   │                   Allows to specify missing (e.g. artefact) epochs in the
%   │                   data file. See pspm_get_timing for epoch definition; specify
%   │                   a cell array for multiple input files. This must always be
%   │                   specified in SECONDS.
%   └────────.channel:  [integer] [default: first SCR channel]
%                       channel number.
%   ┌─────────options
%   ├──────.overwrite:  [logical] [default: determined by pspm_overwrite]
%   │                   Define whether to overwrite existing output files or not.
%   ├.marker_chan_num:  [integer] 
%   │                   marker channel number
%   │                   if undefined or 0, first marker channel is used.
%   │ * Additional options for individual methods:
%   │ dcm related options
%   ├──────.threshold:  [numeric] [default: 0.1] [unit: mcS]
%   │                   threshold for SN detection (default 0.1 mcS)
%   ├──────────.theta:  [vector] [default: read from pspm_sf_theta]
%   │                   A (1 x 5) vector of theta values for f_SF.
%   ├──────────.fresp:  [numeric] [unit: Hz] [default: 0.5]
%   │                   frequency of responses to model.
%   ├────────.dispwin:  [logical] [default: 1]
%   │                   display progress window.
%   ├───.dispsmallwin:  [logical] [default: 0]
%   │                   display intermediate windows.
%   └──.missingthresh:  [numeric] [default: 2] [unit: second]
%                       threshold value for controlling missing epochs.
% ● References
%   1.[DCM for SF]
%     Bach DR, Daunizeau J, Kuelzow N, Friston KJ, Dolan RJ (2010). Dynamic
%     causal modelling of spontaneous fluctuations in skin conductance.
%     Psychophysiology, 48, 252-257.
%   2.[AUC measure]
%     Bach DR, Friston KJ, Dolan RJ (2010). Analytic measures for the
%     quantification of arousal from spontanaeous skin conductance
%     fluctuations. International Journal of Psychophysiology, 76, 52-55.
% ● Developer's Note
%   the output also contains a field .time that contains the inversion time
%   in ms (for DCM and MP)
% ● Copyright
%   Introduced in PsPM 3.0
%   Written in 2008-2015 by Dominik R Bach (WCHN, UCL and UZH)
%   Maintained in 2022 by Teddy Chao (UCL)

%% 1 Initialise
global settings
if isempty(settings)
  pspm_init;
end
outfile = [];
sts = -1;
%% 2 Check input
% 2.1 Check missing input --
if nargin<1
  warning('ID:invalid_input', 'Nothing to do.'); return;
elseif nargin<2
  options = struct();
end
if ~isfield(model, 'datafile')
  warning('ID:invalid_input', 'No input data file specified.'); return;
elseif ~isfield(model, 'modelfile')
  warning('ID:invalid_input', 'No output model file specified.'); return;
elseif ~isfield(model, 'timeunits')
  warning('ID:invalid_input', 'No timeunits specified.'); return;
elseif ~isfield(model, 'timing') && ~strcmpi(model.timeunits, 'file')
  warning('ID:invalid_input', 'No epochs specified.'); return;
end
% 2.2 Check faulty input --
if ~ischar(model.datafile) && ~iscell(model.datafile)
  warning('ID:invalid_input', 'Input data must be a cell or string.'); return;
elseif ~ischar(model.modelfile) && ~iscell(model.modelfile)
  warning('ID:invalid_input', 'Output model must be a string.'); return;
elseif ~ischar(model.timing) && ~iscell(model.timing) && ~isnumeric(model.timing)
  warning('ID:invalid_input', 'Event onsets must be a string, cell, or struct.'); return;
elseif ~ischar(model.timeunits) || ~ismember(model.timeunits, {'seconds', 'markers', 'samples', 'whole'})
  warning('ID:invalid_input',...
    'Timeunits (%s) not recognised; ',...
    'only ''seconds'', ''markers'', ''samples'' and ''whole'' are supported',...
    model.timeunits); return;
end
% 2.3 Convert single file input to cell --
if ischar(model.datafile)
  model.datafile={model.datafile};
end
if ischar(model.timing) || isnumeric(model.timing)
  model.timing = {model.timing};
end
if ischar(model.modelfile)
  model.modelfile = {model.modelfile};
end
% 2.4 Check number of files --
if ~strcmpi(model.timeunits, 'whole') && numel(model.datafile) ~= numel(model.timing)
  warning('ID:number_of_elements_dont_match',...
    'Number of data files and epoch definitions does not match.'); return;
elseif numel(model.datafile) ~= numel(model.modelfile)
  warning('ID:number_of_elements_dont_match',...
    'Number of data files and model files does not match.'); return;
end
% 2.5 check methods --
if ~isfield(model, 'method')
  model.method = {'dcm'};
elseif ischar(model.method)
  model.method={model.method};
end
if ~iscell(model.method)
  warning('Method needs to be a char or cell array'); return;
else
  method = cell(numel(model.method), 1);
  fhandle = method;
  datatype = NaN(numel(model.method));
  for k = 1:numel(model.method)
    switch model.method{k}
      case {'auc', 'AUC'}
        method{k} = 'auc';
        fhandle{k} = @pspm_sf_auc;
        datatype(k) = 2; % filtered
      case {'DCM', 'dcm'}
        method{k} = 'dcm';
        fhandle{k} = @pspm_sf_dcm;
        datatype(k) = 2; % filtered
      case {'MP', 'mp'}
        method{k} = 'mp';
        fhandle{k} = @pspm_sf_mp;
        datatype(k) = 2; % filtered
      case {'SCL', 'scl', 'level'}
        method{k} = 'scl';
        fhandle{k} = @pspm_sf_scl;
        datatype(k) = 1; % unfiltered
      case 'all'
        method = {'scl', 'auc', 'dcm', 'mp'};
        fhandle = {@pspm_sf_scl, @pspm_sf_auc,  @pspm_sf_dcm, @pspm_sf_mp};
        datatype = [1 2 2 2];
      otherwise
        warning('Method %s not supported', model.method{k}); return;
    end
  end
end
% 2.6 Check timing --
if strcmpi(model.timeunits, 'whole')
  epochs = repmat({[1 1]}, numel(model.datafile), 1);
else
  for iSn = 1:numel(model.datafile)
    [sts_get_timing, epochs{iSn}] = pspm_get_timing('epochs', model.timing{iSn}, model.timeunits);
    if sts_get_timing == -1
      warning('ID:invalid_input', 'Call of pspm_get_timing failed.');
      return;
    end
  end
end
% 2.7 Check filter --
if ~isfield(model, 'filter')
  model.filter = settings.dcm{2}.filter;
elseif ~isfield(model.filter, 'down') || ~isnumeric(model.filter.down)
  warning('ID:invalid_input', 'Filter structure needs a numeric ''down'' field.'); return;
end
% 2.8 Set options --
try model.channel; catch, model.channel = 'scr'; end
options = pspm_options(options, 'sf');
if options.invalid
  return
end
% 2.9 Set missing epochs --
if ~isfield(model, 'missing')
  model.missing = cell(numel(model.datafile), 1);
elseif ischar(model.missing) || isnumeric(model.missing)
  model.missing = {model.missing};
elseif ~iscell(model.missing)
  warning('ID:invalid_input',...
    'Missing values must be a filename, matrix, or cell array of these.');
  return
end
%% 3 Get data
<<<<<<< HEAD
missing = cell(size(model.missing));
for iSn = 1:numel(model.datafile)
  % 3.1 User output --
  fprintf('SF analysis: %s ...', model.datafile{iSn});
  % 3.2 Check whether model file exists --
  if ~pspm_overwrite(model.modelfile, options)
=======
for iFile = 1:numel(model.datafile)
  % 3.1 User output
  fprintf('SF analysis: %s ...', model.datafile{iFile});
  % 3.2 Check whether model file exists
  if ~pspm_overwrite(model.modelfile, options.overwrite)
>>>>>>> 9b538c0a
    return
  end
  % 3.3 get and filter data --
  [sts_load_data, ~, data] = pspm_load_data(model.datafile{iSn}, model.channel);
  if sts_load_data < 0, return; end
  Y{1} = data{1}.data; sr(1) = data{1}.header.sr;
  model.filter.sr = sr(1);
  [sts_prepdata, Y{2}, sr(2)] = pspm_prepdata(data{1}.data, model.filter);
  if sts_prepdata == -1
    warning('ID:invalid_input', 'Call of pspm_prepdata failed.');
    return;
  end
  % 3.4 Check data units --
  if ~strcmpi(data{1}.header.units, 'uS') && any(strcmpi('dcm', method))
    fprintf(['\nYour data units are stored as %s, ',...
      'and the method will apply an amplitude threshold in uS. ',...
      'Please check your results.\n'], ...
      data{1}.header.units);
  end
  % 3.5 Get missing epochs --
  % 3.5.1 Load missing epochs --
  if ~isempty(model.missing{iSn})
    [~, missing{iSn}] = pspm_get_timing('epochs', model.missing{iSn}, 'seconds');
  % 3.5.2 sort missing epochs --
    if size(missing{iSn}, 1) > 0
      [~, sortindx] = sort(missing{iSn}(:, 1));
      missing{iSn} = missing{iSn}(sortindx,:);
      % check for overlap and merge
      for k = 2:size(missing{iSn}, 1)
        if missing{iSn}(k, 1) <= missing{iSn}(k - 1, 2)
          missing{iSn}(k, 1) =  missing{iSn}(k - 1, 1);
          missing{iSn}(k - 1, :) = [];
        end
      end
    end
  else
    missing{iSn} = [];
  end
  % 3.6 Get marker data --
  if any(strcmp(model.timeunits, {'marker', 'markers'}))
    if options.marker_chan_num
      [nsts, ~, ndata] = pspm_load_data(model.datafile{iFile}, options.marker_chan_num);
      if nsts == -1; warning('ID:invalid_input', 'Could not load data'); return; end
    else
      [nsts, ~, ndata] = pspm_load_data(model.datafile{iFile}, 'marker');
      if nsts == -1; warning('ID:invalid_input', 'Could not load data'); return; end
    end
    events = ndata{1}.data;
  end
  for iEpoch = 1:size(epochs{iSn}, 1)
    if iEpoch > 1, fprintf('\n\t\t\t'); end
    fprintf('epoch %01.0f ...', iEpoch);
    for k = 1:numel(method)
      fprintf('%s ', method{k});
      switch model.timeunits
        case 'seconds'
          win = round(epochs{iSn}(iEpoch, :) * sr(datatype(k)));
        case 'samples'
          win = round(epochs{iSn}(iEpoch, :) * sr(datatype(k)) / sr(1));
        case 'markers'
          win = round(events(epochs{iFile}(iEpoch, :)) * sr(datatype(k)));
        case 'whole'
          win = [1 numel(Y{datatype(k)})];
      end
      if any(win > numel(Y{datatype(k)}) + 1) || any(win < 0)
        warning('\nEpoch %2.0f outside of file %s ...', iEpoch, model.modelfile{iSn});
      else
        % correct issues with using 'round'
        win(1) = max(win(1), 1);
        win(2) = min(win(2), numel(Y{datatype(k)}));
      end
      % 3.6.1 collect information --
      sf.model{k}(iEpoch).modeltype = method{k};
      sf.model{k}(iEpoch).boundaries = squeeze(epochs{iSn}(iEpoch, :));
      sf.model{k}(iEpoch).timeunits  = model.timeunits;
      sf.model{k}(iEpoch).samples    = win;
      sf.model{k}(iEpoch).sr         = sr(datatype(k));
      %
      escr = Y{datatype(k)}(win(1):win(end));
      sf.model{k}(iEpoch).data = escr;
      if any(missing{iSn})
        model.missing_data = zeros(size(escr));
        model.missing_data((missing{iSn}(:,1)+1):(missing{iSn}(:,2)+1)) = 1;
      end
      % 3.6.2 do the analysis and collect results --
      if any(missing{iSn})
        model_analysis = struct('scr', escr, 'sr', sr(datatype(k)), 'missing_data', model.missing_data);
      else
        model_analysis = struct('scr', escr, 'sr', sr(datatype(k)));
      end
      invrs = fhandle{k}(model_analysis, options);
      if any(strcmpi(method{k}, {'dcm', 'mp'}))
        sf.model{k}(iEpoch).inv     = invrs;
        sf.stats(iEpoch, k)         = invrs.f;
      else
        sf.model{k}(iEpoch).stats   = invrs;
        sf.stats(iEpoch, k)         = invrs;
      end
    end
    sf.trlnames{iEpoch} = sprintf('Epoch #%d', iEpoch);
  end
  sf.names = method(:);
  sf.infos.date = date;
  sf.infos.file = model.modelfile{iSn};
  sf.modelfile = model.modelfile{iSn};
  sf.data = Y;
  if exist('events','var'), sf.events = events; end
  sf.input = model;
  sf.options = options;
  sf.modeltype = 'sf';
  sf.modality = settings.modalities.sf;
  save(model.modelfile{iSn}, 'sf');
  outfile = model.modelfile(iSn);
  fprintf('\n');
end
sts = 1;
switch nargout
  case 1
    varargout{1} = outfile;
  case 2
    varargout{1} = sts;
    varargout{2} = outfile;
end
return<|MERGE_RESOLUTION|>--- conflicted
+++ resolved
@@ -35,7 +35,7 @@
 %   ┌─────────options
 %   ├──────.overwrite:  [logical] [default: determined by pspm_overwrite]
 %   │                   Define whether to overwrite existing output files or not.
-%   ├.marker_chan_num:  [integer] 
+%   ├.marker_chan_num:  [integer]
 %   │                   marker channel number
 %   │                   if undefined or 0, first marker channel is used.
 %   │ * Additional options for individual methods:
@@ -197,20 +197,12 @@
   return
 end
 %% 3 Get data
-<<<<<<< HEAD
 missing = cell(size(model.missing));
 for iSn = 1:numel(model.datafile)
   % 3.1 User output --
   fprintf('SF analysis: %s ...', model.datafile{iSn});
   % 3.2 Check whether model file exists --
   if ~pspm_overwrite(model.modelfile, options)
-=======
-for iFile = 1:numel(model.datafile)
-  % 3.1 User output
-  fprintf('SF analysis: %s ...', model.datafile{iFile});
-  % 3.2 Check whether model file exists
-  if ~pspm_overwrite(model.modelfile, options.overwrite)
->>>>>>> 9b538c0a
     return
   end
   % 3.3 get and filter data --
