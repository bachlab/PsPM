--- conflicted
+++ resolved
@@ -197,15 +197,9 @@
   return
 end
 %% 3 Get data
-<<<<<<< HEAD
 nFile = numel(model.datafile);
 for iFile = 1:nFile
   % 3.1 User output
-=======
-missing = cell(size(model.missing));
-for iFile = 1:numel(model.datafile)
-  % 3.1 User output --
->>>>>>> 3ce8c7ce
   fprintf('SF analysis: %s ...', model.datafile{iFile});
   % 3.2 Check whether model file exists --
   if ~pspm_overwrite(model.modelfile, options)
@@ -223,13 +217,8 @@
     warning('ID:invalid_input', 'Call of pspm_prepdata failed.');
     return;
   end
-<<<<<<< HEAD
   % 3.4 Check data units
   if ~strcmpi(data{end}.header.units, 'uS') && any(strcmpi('dcm', method))
-=======
-  % 3.4 Check data units --
-  if ~strcmpi(data{1}.header.units, 'uS') && any(strcmpi('dcm', method))
->>>>>>> 3ce8c7ce
     fprintf(['\nYour data units are stored as %s, ',...
       'and the method will apply an amplitude threshold in uS. ',...
       'Please check your results.\n'], ...
@@ -256,7 +245,6 @@
   end
   % 3.6 Get marker data --
   if any(strcmp(model.timeunits, {'marker', 'markers'}))
-<<<<<<< HEAD
     [sts, ~, ndata] = pspm_load_data(model.datafile{iFile}, options.marker_chan_num);
     if sts < 1
       warning('ID:invalid_input', 'Could not load data');
@@ -272,16 +260,6 @@
         return;
       end
     end
-=======
-    if options.marker_chan_num
-      [nsts, ~, ndata] = pspm_load_data(model.datafile{iFile}, options.marker_chan_num);
-      if nsts == -1; warning('ID:invalid_input', 'Could not load data'); return; end
-    else
-      [nsts, ~, ndata] = pspm_load_data(model.datafile{iFile}, 'marker');
-      if nsts == -1; warning('ID:invalid_input', 'Could not load data'); return; end
-    end
-    events = ndata{1}.data;
->>>>>>> 3ce8c7ce
   end
   % use first marker channel
   events{iFile} = data{1}.data(:);
