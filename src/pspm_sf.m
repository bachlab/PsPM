function varargout = pspm_sf(model, options)
% ● Description
%   pspm_sf is a wrapper function for analysis of tonic SC measures.
% ● Format
%   outfile = pspm_sf(model, options)
% ● Arguments
%   ┌───────────model
%   │ Mandantory
%   ├───────.datafile:  one data filename or cell array of filenames.
%   ├──────.modelfile:  one data filename or cell array of filenames.
%   ├─────────.timing:  can be one of the following
%   │                   - an SPM style onset file with two event types: onset &
%   │                     offset (names are ignored)
%   │                   - a .mat file with a variable 'epochs', see below
%   │                   - a two-column text file with on/offsets
%   │                   - e x 2 array of epoch on- and offsets, with
%   │                   e: number of epochs
%   │                   or cell array of any of these, for multiple files
%   ├──────.timeunits:  seconds, samples, markers, whole (in the last case,
%   │                   'timing' will be ignored and the entire file will be
%   │                   used).
%   │ Optional
%   ├──────────method:  [string/cell_array]
%   │                   [string] accept 'auc', 'scl', 'dcm', or 'mp', default
%   │                   as 'dcm'
%   │                   [cell_array] a cell array of methods mentioned above.
%   ├─────────.filter:  filter settings; modality specific default
%   ├────────.missing:  [string/cell_array] [default: no missing values]
%   │                   Allows to specify missing (e.g. artefact) epochs in the
%   │                   data file. See pspm_get_timing for epoch definition; specify
%   │                   a cell array for multiple input files. This must always be
%   │                   specified in SECONDS.
%   └────────.channel:  [integer] [default: first SCR channel]
%                       channel number.
%   ┌─────────options
%   ├──────.overwrite:  [logical] [default: determined by pspm_overwrite]
%   │                   Define whether to overwrite existing output files or not.
%   ├.marker_chan_num:  [integer]
%   │                   marker channel number
%   │                   if undefined or 0, first marker channel is used.
%   │ * Additional options for individual methods:
%   │ dcm related options
%   ├──────.threshold:  [numeric] [default: 0.1] [unit: mcS]
%   │                   threshold for SN detection (default 0.1 mcS)
%   ├──────────.theta:  [vector] [default: read from pspm_sf_theta]
%   │                   A (1 x 5) vector of theta values for f_SF.
%   ├──────────.fresp:  [numeric] [unit: Hz] [default: 0.5]
%   │                   frequency of responses to model.
%   ├────────.dispwin:  [logical] [default: 1]
%   │                   display progress window.
%   ├───.dispsmallwin:  [logical] [default: 0]
%   │                   display intermediate windows.
%   └──.missingthresh:  [numeric] [default: 2] [unit: second]
%                       threshold value for controlling missing epochs.
% ● References
%   1.[DCM for SF]
%     Bach DR, Daunizeau J, Kuelzow N, Friston KJ, Dolan RJ (2010). Dynamic
%     causal modelling of spontaneous fluctuations in skin conductance.
%     Psychophysiology, 48, 252-257.
%   2.[AUC measure]
%     Bach DR, Friston KJ, Dolan RJ (2010). Analytic measures for the
%     quantification of arousal from spontanaeous skin conductance
%     fluctuations. International Journal of Psychophysiology, 76, 52-55.
% ● Developer's Note
%   the output also contains a field .time that contains the inversion time
%   in ms (for DCM and MP)
% ● Copyright
%   Introduced in PsPM 3.0
%   Written in 2008-2015 by Dominik R Bach (WCHN, UCL and UZH)
%   Maintained in 2022 by Teddy Chao (UCL)

%% 1 Initialise
global settings
if isempty(settings)
  pspm_init;
end
outfile = [];
sts = -1;
%% 2 Check input
% 2.1 Check missing input --
if nargin<1
  warning('ID:invalid_input', 'Nothing to do.'); return;
elseif nargin<2
  options = struct();
end
if ~isfield(model, 'datafile')
  warning('ID:invalid_input', 'No input data file specified.'); return;
elseif ~isfield(model, 'modelfile')
  warning('ID:invalid_input', 'No output model file specified.'); return;
elseif ~isfield(model, 'timeunits')
  warning('ID:invalid_input', 'No timeunits specified.'); return;
elseif ~isfield(model, 'timing') && ~strcmpi(model.timeunits, 'file')
  warning('ID:invalid_input', 'No epochs specified.'); return;
end
% 2.2 Check faulty input --
if ~ischar(model.datafile) && ~iscell(model.datafile)
  warning('ID:invalid_input', 'Input data must be a cell or string.'); return;
elseif ~ischar(model.modelfile) && ~iscell(model.modelfile)
  warning('ID:invalid_input', 'Output model must be a string.'); return;
elseif ~ischar(model.timing) && ~iscell(model.timing) && ~isnumeric(model.timing)
  warning('ID:invalid_input', 'Event onsets must be a string, cell, or struct.'); return;
elseif ~ischar(model.timeunits) || ~ismember(model.timeunits, {'seconds', 'markers', 'samples', 'whole'})
  warning('ID:invalid_input',...
    'Timeunits (%s) not recognised; ',...
    'only ''seconds'', ''markers'', ''samples'' and ''whole'' are supported',...
    model.timeunits); return;
end
% 2.3 Convert single file input to cell --
if ischar(model.datafile)
  model.datafile={model.datafile};
end
if ischar(model.timing) || isnumeric(model.timing)
  model.timing = {model.timing};
end
if ischar(model.modelfile)
  model.modelfile = {model.modelfile};
end
% 2.4 Check number of files --
if ~strcmpi(model.timeunits, 'whole') && numel(model.datafile) ~= numel(model.timing)
  warning('ID:number_of_elements_dont_match',...
    'Number of data files and epoch definitions does not match.'); return;
elseif numel(model.datafile) ~= numel(model.modelfile)
  warning('ID:number_of_elements_dont_match',...
    'Number of data files and model files does not match.'); return;
end
% 2.5 check methods --
if ~isfield(model, 'method')
  model.method = {'dcm'};
elseif ischar(model.method)
  model.method={model.method};
end
if ~iscell(model.method)
  warning('Method needs to be a char or cell array'); return;
else
  method = cell(numel(model.method), 1);
  fhandle = method;
  datatype = NaN(numel(model.method));
  for k = 1:numel(model.method)
    switch model.method{k}
      case {'auc', 'AUC'}
        method{k} = 'auc';
        fhandle{k} = @pspm_sf_auc;
        datatype(k) = 2; % filtered
      case {'DCM', 'dcm'}
        method{k} = 'dcm';
        fhandle{k} = @pspm_sf_dcm;
        datatype(k) = 2; % filtered
      case {'MP', 'mp'}
        method{k} = 'mp';
        fhandle{k} = @pspm_sf_mp;
        datatype(k) = 2; % filtered
      case {'SCL', 'scl', 'level'}
        method{k} = 'scl';
        fhandle{k} = @pspm_sf_scl;
        datatype(k) = 1; % unfiltered
      case 'all'
        method = {'scl', 'auc', 'dcm', 'mp'};
        fhandle = {@pspm_sf_scl, @pspm_sf_auc,  @pspm_sf_dcm, @pspm_sf_mp};
        datatype = [1 2 2 2];
      otherwise
        warning('Method %s not supported', model.method{k}); return;
    end
  end
end
% 2.6 Check timing --
if strcmpi(model.timeunits, 'whole')
  epochs = repmat({[1 1]}, numel(model.datafile), 1);
else
  for iFile = 1:numel(model.datafile)
    [sts_get_timing, epochs{iFile}] = pspm_get_timing('epochs', model.timing{iFile}, model.timeunits);
    if sts_get_timing == -1
      warning('ID:invalid_input', 'Call of pspm_get_timing failed.');
      return;
    end
  end
end
% 2.7 Check filter --
if ~isfield(model, 'filter')
  model.filter = settings.dcm{2}.filter;
elseif ~isfield(model.filter, 'down') || ~isnumeric(model.filter.down)
  warning('ID:invalid_input', 'Filter structure needs a numeric ''down'' field.'); return;
end
% 2.8 Set options --
try model.channel; catch, model.channel = 'scr'; end
options = pspm_options(options, 'sf');
if options.invalid
  return
end
% 2.9 Set missing epochs --
if ~isfield(model, 'missing')
  model.missing = cell(numel(model.datafile), 1);
elseif ischar(model.missing) || isnumeric(model.missing)
  model.missing = {model.missing};
elseif ~iscell(model.missing)
  warning('ID:invalid_input',...
    'Missing values must be a filename, matrix, or cell array of these.');
  return
end
%% 3 Get data
missing = cell(size(model.missing));
for iFile = 1:numel(model.datafile)
  % 3.1 User output --
  fprintf('SF analysis: %s ...', model.datafile{iFile});
<<<<<<< HEAD
  % 3.2 Check whether model file exists
  if ~pspm_overwrite(model.modelfile, options.overwrite)
=======
  % 3.2 Check whether model file exists --
  if ~pspm_overwrite(model.modelfile, options)
>>>>>>> 3ce8c7ce
    return
  end
  % 3.3 get and filter data --
  [sts_load_data, ~, data] = pspm_load_data(model.datafile{iFile}, model.channel);
  if sts_load_data < 0, return; end
  Y{1} = data{1}.data; sr(1) = data{1}.header.sr;
  model.filter.sr = sr(1);
  [sts_prepdata, Y{2}, sr(2)] = pspm_prepdata(data{1}.data, model.filter);
  if sts_prepdata == -1
    warning('ID:invalid_input', 'Call of pspm_prepdata failed.');
    return;
  end
  % 3.4 Check data units --
  if ~strcmpi(data{1}.header.units, 'uS') && any(strcmpi('dcm', method))
    fprintf(['\nYour data units are stored as %s, ',...
      'and the method will apply an amplitude threshold in uS. ',...
      'Please check your results.\n'], ...
      data{1}.header.units);
  end
  % 3.5 Get missing epochs --
  % 3.5.1 Load missing epochs --
  if ~isempty(model.missing{iFile})
    [~, missing{iFile}] = pspm_get_timing('epochs', model.missing{iFile}, 'seconds');
  % 3.5.2 sort missing epochs --
    if size(missing{iFile}, 1) > 0
      [~, sortindx] = sort(missing{iFile}(:, 1));
      missing{iFile} = missing{iFile}(sortindx,:);
      % check for overlap and merge
      for k = 2:size(missing{iFile}, 1)
        if missing{iFile}(k, 1) <= missing{iFile}(k - 1, 2)
          missing{iFile}(k, 1) =  missing{iFile}(k - 1, 1);
          missing{iFile}(k - 1, :) = [];
        end
      end
    end
  else
    missing{iFile} = [];
  end
  % 3.6 Get marker data --
  if any(strcmp(model.timeunits, {'marker', 'markers'}))
    if options.marker_chan_num
      [nsts, ~, ndata] = pspm_load_data(model.datafile{iFile}, options.marker_chan_num);
      if nsts == -1; warning('ID:invalid_input', 'Could not load data'); return; end
    else
      [nsts, ~, ndata] = pspm_load_data(model.datafile{iFile}, 'marker');
      if nsts == -1; warning('ID:invalid_input', 'Could not load data'); return; end
    end
    events = ndata{1}.data;
  end
  for iEpoch = 1:size(epochs{iFile}, 1)
    if iEpoch > 1, fprintf('\n\t\t\t'); end
    fprintf('epoch %01.0f ...', iEpoch);
    for k = 1:numel(method)
      fprintf('%s ', method{k});
      switch model.timeunits
        case 'seconds'
          win = round(epochs{iFile}(iEpoch, :) * sr(datatype(k)));
        case 'samples'
          win = round(epochs{iFile}(iEpoch, :) * sr(datatype(k)) / sr(1));
        case 'markers'
          win = round(events(epochs{iFile}(iEpoch, :)) * sr(datatype(k)));
        case 'whole'
          win = [1 numel(Y{datatype(k)})];
      end
      if any(win > numel(Y{datatype(k)}) + 1) || any(win < 0)
        warning('\nEpoch %2.0f outside of file %s ...', iEpoch, model.modelfile{iFile});
      else
        % correct issues with using 'round'
        win(1) = max(win(1), 1);
        win(2) = min(win(2), numel(Y{datatype(k)}));
      end
      % 3.6.1 collect information --
      sf.model{k}(iEpoch).modeltype = method{k};
      sf.model{k}(iEpoch).boundaries = squeeze(epochs{iFile}(iEpoch, :));
      sf.model{k}(iEpoch).timeunits  = model.timeunits;
      sf.model{k}(iEpoch).samples    = win;
      sf.model{k}(iEpoch).sr         = sr(datatype(k));
      %
      escr = Y{datatype(k)}(win(1):win(end));
      sf.model{k}(iEpoch).data = escr;
      if any(missing{iFile})
        model.missing_data = zeros(size(escr));
        missing_index = pspm_time2index(missing, sr(datatype(k)));
        model.missing_data((missing_index{iFile}(:,1)+1):(missing_index{iFile}(:,2)+1)) = 1;
      end
      % 3.6.2 do the analysis and collect results --
      if any(missing{iFile})
        model_analysis = struct('scr', escr, 'sr', sr(datatype(k)), 'missing_data', model.missing_data);
      else
        model_analysis = struct('scr', escr, 'sr', sr(datatype(k)));
      end
      invrs = fhandle{k}(model_analysis, options);
      if any(strcmpi(method{k}, {'dcm', 'mp'}))
        sf.model{k}(iEpoch).inv     = invrs;
        sf.stats(iEpoch, k)         = invrs.f;
      else
        sf.model{k}(iEpoch).stats   = invrs;
        sf.stats(iEpoch, k)         = invrs;
      end
    end
    sf.trlnames{iEpoch} = sprintf('Epoch #%d', iEpoch);
  end
  sf.names = method(:);
  sf.infos.date = date;
  sf.infos.file = model.modelfile{iFile};
  sf.modelfile = model.modelfile{iFile};
  sf.data = Y;
  if exist('events','var'), sf.events = events; end
  sf.input = model;
  sf.options = options;
  sf.modeltype = 'sf';
  sf.modality = settings.modalities.sf;
  save(model.modelfile{iFile}, 'sf');
  outfile = model.modelfile(iFile);
  fprintf('\n');
end
sts = 1;
switch nargout
  case 1
    varargout{1} = outfile;
  case 2
    varargout{1} = sts;
    varargout{2} = outfile;
end
return<|MERGE_RESOLUTION|>--- conflicted
+++ resolved
@@ -201,13 +201,8 @@
 for iFile = 1:numel(model.datafile)
   % 3.1 User output --
   fprintf('SF analysis: %s ...', model.datafile{iFile});
-<<<<<<< HEAD
-  % 3.2 Check whether model file exists
-  if ~pspm_overwrite(model.modelfile, options.overwrite)
-=======
   % 3.2 Check whether model file exists --
   if ~pspm_overwrite(model.modelfile, options)
->>>>>>> 3ce8c7ce
     return
   end
   % 3.3 get and filter data --
