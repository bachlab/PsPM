function [sts, import, sourceinfo] = pspm_get_acq_bioread(datafile, import)
% ● Description
%   pspm_get_acq_bioread is the main function for import of converted
%   BIOPAC/AcqKnowledge files (any version). It requires the files to be
%   converted to .mat files using the bioread[1] tool acq2mat.exe.
%   This function is based on sample files, not on proper documentation of the
%   file format. Always check your imported data before using it.
% ● Format
%   [sts, import, sourceinfo] = pspm_get_acq_bioread(datafile, import);
% ● Arguments
%   datafile: the path of the BIOPAC/AcqKnowledge file to be imported
%     import:
%        .sr:
%      .data:
%     .units:
%    .marker:
% ● Reference
%   [1] https://github.com/njvack/bioread
% ● Copyright
%   Introduced in PsPM 3.1
%   Written in 2016 by Tobias Moser (University of Zurich)
%   Maintained in 2022 by Teddy Chao (UCL)

%% Initialise
global settings
if isempty(settings)
  pspm_init;
end
sts = -1;
sourceinfo = [];
%% load data
inputdata = load(datafile);
<<<<<<< HEAD
if isfield(inputdata, 'channels') && ~isfield(inputdata, 'chans')
  inputdata.chans = inputdata.channels;
  inputdata = rmfield(inputdata, 'channels');
end

% extract individual channels
% -------------------------------------------------------------------------
for k = 1:numel(import)
  channel_labels = cellfun(@(x) x.name, inputdata.chans, 'UniformOutput', 0)';
=======
%% extract individual channels
for k = 1:numel(import)
  channel_labels = transpose(cellfun(@(x) x.name, inputdata.channels, 'UniformOutput', 0));
>>>>>>> a4c5db6e
  % define channel number ---
  if import{k}.chan > 0
    chan = import{k}.chan;
  else
    chan = pspm_find_channel(channel_labels, import{k}.type);
    if chan < 1, return; end;
  end;
  if chan > size(channel_labels, 1)
    warning('ID:channel_not_contained_in_file', ...
    'Channel %02.0f not contained in file %s.\n', chan, datafile); 
    return
  end
  sourceinfo.chan{k, 1} = sprintf('Channel %02.0f: %s', chan, channel_labels{chan});
  % define sample rate ---
<<<<<<< HEAD
  import{k}.sr = inputdata.chans{chan}.samples_per_second;

  % get data & data units
  import{k}.data = double(inputdata.chans{chan}.data);
  import{k}.units = inputdata.chans{chan}.units;

=======
  import{k}.sr = inputdata.channels{chan}.samples_per_second;
  % get data & data units
  import{k}.data = double(inputdata.channels{chan}.data);
  import{k}.units = inputdata.channels{chan}.units;
>>>>>>> a4c5db6e
  if strcmpi(settings.chantypes(import{k}.typeno).data, 'events')
    import{k}.marker = 'continuous';
  end;
end;
sts = 1;
return<|MERGE_RESOLUTION|>--- conflicted
+++ resolved
@@ -30,21 +30,9 @@
 sourceinfo = [];
 %% load data
 inputdata = load(datafile);
-<<<<<<< HEAD
-if isfield(inputdata, 'channels') && ~isfield(inputdata, 'chans')
-  inputdata.chans = inputdata.channels;
-  inputdata = rmfield(inputdata, 'channels');
-end
-
-% extract individual channels
-% -------------------------------------------------------------------------
-for k = 1:numel(import)
-  channel_labels = cellfun(@(x) x.name, inputdata.chans, 'UniformOutput', 0)';
-=======
 %% extract individual channels
 for k = 1:numel(import)
   channel_labels = transpose(cellfun(@(x) x.name, inputdata.channels, 'UniformOutput', 0));
->>>>>>> a4c5db6e
   % define channel number ---
   if import{k}.chan > 0
     chan = import{k}.chan;
@@ -54,24 +42,16 @@
   end;
   if chan > size(channel_labels, 1)
     warning('ID:channel_not_contained_in_file', ...
-    'Channel %02.0f not contained in file %s.\n', chan, datafile); 
+    'Channel %02.0f not contained in file %s.\n', chan, datafile);
     return
   end
   sourceinfo.chan{k, 1} = sprintf('Channel %02.0f: %s', chan, channel_labels{chan});
   % define sample rate ---
-<<<<<<< HEAD
-  import{k}.sr = inputdata.chans{chan}.samples_per_second;
 
-  % get data & data units
-  import{k}.data = double(inputdata.chans{chan}.data);
-  import{k}.units = inputdata.chans{chan}.units;
-
-=======
   import{k}.sr = inputdata.channels{chan}.samples_per_second;
   % get data & data units
   import{k}.data = double(inputdata.channels{chan}.data);
   import{k}.units = inputdata.channels{chan}.units;
->>>>>>> a4c5db6e
   if strcmpi(settings.chantypes(import{k}.typeno).data, 'events')
     import{k}.marker = 'continuous';
   end;
