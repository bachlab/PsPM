--- conflicted
+++ resolved
@@ -1,6 +1,6 @@
 function [information, arguments] = pspm_help(func_name)
 % ● Description
-%   pspm_help returns the description and arguments of 
+%   pspm_help returns the description and arguments of
 %   a specified function
 % ● Format
 %   [information, arguments] = pspm_help(func_name)
@@ -89,11 +89,7 @@
   end
   B{i_line, 1} = C;
 end
-<<<<<<< HEAD
 D = {'Description', 'Format'};
-=======
-D = {'Description', 'Format', 'History'};
->>>>>>> 4ad741d8
 % sort
 A = struct();
 for i_D = 1:length(D)
