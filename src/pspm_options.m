--- conflicted
+++ resolved
@@ -420,12 +420,7 @@
     options = autofill(options,'dispsmallwin',            0,          1                 );
     options = autofill(options,'dispwin',                 1,          0                 );
     options = autofill(options,'fresp',                   0.5,        '>=', 0           );
-<<<<<<< HEAD
     options = autofill(options,'marker_chan_num',         'marker',   '*Int*Char'       );
-=======
-    options = autofill(options,'marker_chan_num',         1,          '*Int*Char'       );
-    options = autofill(options,'missingthresh',           2,          '>', 0            );
->>>>>>> 3ce8c7ce
     options = autofill(options,'overwrite',               1,          0                 );
     options = autofill(options,'threshold',               0.1,        '>', 0            );
     options = autofill(options,'missingthresh',           2,          '>', 0            );
