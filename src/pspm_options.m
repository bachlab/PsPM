--- conflicted
+++ resolved
@@ -228,15 +228,7 @@
     options = fill_find_valid_fixations(options);
   case 'gaze_pp'
     % 2.25 pspm_gaze_pp --
-<<<<<<< HEAD
-    options = autofill(options, 'channel',                'none',     '*Int*Char'       );
-    options = autofill(options, 'channel_combine',        'none',     '*Int*Char'       );
-    options = autofill(options, 'plot_data',              false                         );
-    options = autofill(options, 'segments',               {}                            );
-    options = autofill(options, 'valid_sample',           0,          1                 );
-=======
     options = autofill(options, 'channel',                'gaze',      '*Int*Char'      );  
->>>>>>> 9936ac14
     options = autofill_channel_action(options,            'add',      {'replace',...
                                                                       'none'}           );
   case 'get_markerinfo'
