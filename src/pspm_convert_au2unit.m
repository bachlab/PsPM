--- conflicted
+++ resolved
@@ -4,11 +4,11 @@
 %   works on a PsPM file and is able to replace a channel or add the data as
 %   a new channel.
 % ● Features
-%   Given arbitrary unit values are converted using a recording distance D 
-%   given in 'unit', a reference distance Dref given in 'reference_unit', a 
+%   Given arbitrary unit values are converted using a recording distance D
+%   given in 'unit', a reference distance Dref given in 'reference_unit', a
 %   multiplicator A given in 'reference_unit'.
-%   Before applying the conversion, the function takes the square root of the 
-%   input data if the recording method is area. This is performed to always 
+%   Before applying the conversion, the function takes the square root of the
+%   input data if the recording method is area. This is performed to always
 %   return linear units.
 %   Using the given variables, the following calculations are performed:
 %   0. Take square root of data if recording is 'area'.
@@ -19,47 +19,6 @@
 %   [sts, out] = pspm_convert_au2unit(fn, chan, unit, distance, multiplicator,
 %                reference_distance, reference_unit, options)
 %   [sts, out] = pspm_convert_au2unit(data, unit, distance, record_method,
-<<<<<<< HEAD
-%                                     multiplicator, reference_distance, reference_unit, options)
-%
-% ARGUMENTS:
-%           fn:                 filename which contains the channels to be
-%                               converted
-%           data:               a one-dimensional vector which contains the
-%                               data to be converted
-%           chan:               channel id of the channel to be coverted.
-%                               Expected to be numeric. The channel should
-%                               contain area or diameter unit values.
-%           unit:               To which unit the data should be converted.
-%                               possible values are mm, cm, dm, m, in, inches.
-%           distance:           distance between camera and eyes in units as
-%                               specified in the parameter unit
-%           record_method:      either 'area' or 'diameter', tells the function
-%                               what the format of the recorded data is
-%           multiplicator:      the multiplicator in the linear conversion.
-%           reference_distance: distance at which the multiplicator value
-%                               was obtained, as specified in the parameter unit.
-%                               The values will be proportionally translated to
-%                               this distance before applying the conversion function.
-%           reference_unit:     reference unit with which the multiplicator
-%                               and reference_distance values were obtained.
-%                               Possible values are mm, cm, dm, m, in, inches
-%
-%           options:            a struct of optional settings
-%               chan_action:  ['add'/'replace'] Defines whether the new channel
-%                                should be added or the previous outputs of this
-%                                function should be replaced.
-%                                (Default: 'add')
-%
-%__________________________________________________________________________
-% PsPM 3.1
-% (C) 2016 Tobias Moser (University of Zurich)
-
-% $Id: pspm_convert_au2unit.m 707 2019-06-14 07:23:41Z esrefo $
-% $Rev: 707 $
-
-%% Initialise
-=======
 %                multiplicator, reference_distance, reference_unit, options)
 % ● Arguments
 %                 fn: filename which contains the channels to be converted
@@ -91,7 +50,6 @@
 %   Written in 2016 by Tobias Moser (University of Zurich)
 
 %% initialise
->>>>>>> a4c5db6e
 global settings
 if isempty(settings)
   pspm_init;
@@ -203,15 +161,7 @@
     'options.multiplicator have to be specified.']);
   return;
 end
-<<<<<<< HEAD
-
 options = pspm_options(options, 'convert_au2unit');
-
-=======
-if ~isfield(options, 'channel_action')
-  options.channel_action = 'add';
-end
->>>>>>> a4c5db6e
 %% check values
 if ~ischar(fn)
   warning('ID:invalid_input', 'fn is not a char.');
