function [sts, channel_index] = pspm_gaze_pp(fn, options)
% ● Description
<<<<<<< HEAD
%   pspm_gaze_pp combines left/right gaze x and gaze y channels at
%   the same time and will add two combined gaze channels, for the x and y 
%   coordinate.
=======
%   pspm_gaze_pp combines left/right gaze x and gaze y channels at the same time and will
%   add a combined gaze channel.
>>>>>>> dab38bd9
% ● Format
%   [sts, channel_index] = pspm_gaze_pp(fn) or
%   [sts, channel_index] = pspm_gaze_pp(fn, options)
% ● Arguments
%   *             fn: [string] Path to the PsPM file which contains the gaze data.
%   ┌────────options
%   ├───────.channel: gaze_x_r/gaze_x_l/gaze_y_r/gaze_y_l channels to work on.
%   │                 This can be a 4-element vector of channel numbers, or 'gaze',
%   │                 which will use the last channel of the types
%   │                 specified above. Default is 'gaze'.
%   └.channel_action: 'replace' existing gaze_x_c and gaze_y_c channels, or
%                     'add' new ones (default)
% ● Output
%   *            sts: Status determining whether the execution was
%                     successfull (sts == 1) or not (sts == -1)
%   *  channel_index: Index of the generated combined gaze channels.
%                     This can be in the end if channel action is specified to be 'add',
%                     or around the old left/right channels if channel_action is specified
%                     to be 'replace'.
% ● History
%   Written in 2021 by Teddy
%   Updated in 2024 by Dominik R Bach (Uni Bonn)

%% 1 Initialise
global settings;
if isempty(settings)
  pspm_init;
end
sts = -1;
channel_index = 0;

%% 2 Create default arguments and initialise data to be added
if nargin == 1
  options = struct();
end
options = pspm_options(options, 'gaze_pp');
if options.invalid
  return
end
gaze_x_c = struct();
gaze_y_c = struct();

%% 3 Load data
% 3.1 load all data
[sts, alldata.infos, alldata.data] = pspm_load_data(fn);
if sts ~= 1; return; end
% 3.2 check single channels
stsc = 0;
if isnumeric(options.channel) && numel(options.channel) == 4
    [stsc(1), gaze_x_r] = pspm_load_channel(alldata, options.channel(1), 'gaze_x_r');
    [stsc(2), gaze_x_l] = pspm_load_channel(alldata, options.channel(2), 'gaze_x_l');
    [stsc(3), gaze_y_r] = pspm_load_channel(alldata, options.channel(3), 'gaze_y_r');
    [stsc(4), gaze_y_l] = pspm_load_channel(alldata, options.channel(4), 'gaze_y_l');
    if sum(stsc) < 4, return, end
elseif strcmp(options.channel, 'gaze')
    [stsc(1), gaze_x_r, gaze_y_r] = pspm_load_gaze (fn, 'r');
    [stsc(2), gaze_x_l, gaze_y_l] = pspm_load_gaze (fn, 'l');
    if sum(stsc) < 2, return, end
else
    warning('ID:invalid_input', 'Channel definition is invalid.');
    return
end

%% 4 Process data
% 4.1 process gaze_x data
if numel(gaze_x_r.data) == numel(gaze_x_l.data)
    gaze_x_c.data = mean([gaze_x_r.data(:), gaze_x_l.data(:)], 2, 'omitnan');
    gaze_x_c.header = gaze_x_r.header;
    gaze_x_c.header.chantype = 'gaze_x_c';
else
    warning('ID:invalid_input', 'Gaze x data dimensions do not match.');
    return
end
% 4.2 process gaze_y data
if numel(gaze_y_r.data) == numel(gaze_y_l.data)
    gaze_y_c.data = mean([gaze_y_r.data(:), gaze_y_l.data(:)], 2, 'omitnan');
    gaze_y_c.header = gaze_y_r.header;
    gaze_y_c.header.chantype = 'gaze_y_c';
else
    warning('ID:invalid_input', 'Gaze y data dimensions do not match.');
    return
end

%% 5 save
out.msg.prefix = sprintf('Gaze preprocessing');
[lsts, out_id] = pspm_write_channel(fn, {gaze_x_c, gaze_y_c}, options.channel_action, out);
if lsts < 1, return, end

%% 6 Return values
channel_index = out_id.channel;
sts = 1;<|MERGE_RESOLUTION|>--- conflicted
+++ resolved
@@ -1,13 +1,8 @@
 function [sts, channel_index] = pspm_gaze_pp(fn, options)
 % ● Description
-<<<<<<< HEAD
 %   pspm_gaze_pp combines left/right gaze x and gaze y channels at
 %   the same time and will add two combined gaze channels, for the x and y 
 %   coordinate.
-=======
-%   pspm_gaze_pp combines left/right gaze x and gaze y channels at the same time and will
-%   add a combined gaze channel.
->>>>>>> dab38bd9
 % ● Format
 %   [sts, channel_index] = pspm_gaze_pp(fn) or
 %   [sts, channel_index] = pspm_gaze_pp(fn, options)
