--- conflicted
+++ resolved
@@ -1,9 +1,4 @@
-<<<<<<< HEAD
-function [sts, out_chan] = pspm_gaze_pp(fn, options)
-
-=======
 function [sts, out_channel] = pspm_gaze_pp(fn, options)
->>>>>>> a4c5db6e
 % ●	Description
 % 	pspm_gaze_pp preprocesses gaze signals, gaze x and gaze y channels at
 % 	the same time.
@@ -191,7 +186,7 @@
 end
 function out_struct = pspm_assign_fields_recursively(out_struct, in_struct)
 % Definition
-% pspm_assign_fields_recursively assign all fields of in_struct to 
+% pspm_assign_fields_recursively assign all fields of in_struct to
 % out_struct recursively, overwriting when necessary.
 fnames = fieldnames(in_struct);
 for i = 1:numel(fnames)
